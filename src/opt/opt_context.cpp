/*++
Copyright (c) 2013 Microsoft Corporation

Module Name:

    opt_context.cpp

Abstract:

    Facility for running optimization problem.

Author:

    Anh-Dung Phan (t-anphan) 2013-10-16

Notes:

--*/

#include "util/gparams.h"
#include "ast/for_each_expr.h"
#include "ast/ast_pp.h"
#include "ast/bv_decl_plugin.h"
#include "ast/pb_decl_plugin.h"
#include "ast/ast_smt_pp.h"
#include "ast/ast_pp_util.h"
#include "model/model_smt2_pp.h"
#include "tactic/goal.h"
#include "tactic/tactic.h"
#include "tactic/arith/lia2card_tactic.h"
#include "tactic/core/solve_eqs_tactic.h"
#include "tactic/core/simplify_tactic.h"
#include "tactic/core/propagate_values_tactic.h"
#include "tactic/core/solve_eqs_tactic.h"
#include "tactic/core/elim_uncnstr_tactic.h"
#include "tactic/tactical.h"
#include "tactic/arith/card2bv_tactic.h"
#include "tactic/arith/eq2bv_tactic.h"
#include "tactic/bv/dt2bv_tactic.h"
#include "tactic/generic_model_converter.h"
#include "sat/sat_solver/inc_sat_solver.h"
#include "qe/qsat.h"
#include "opt/opt_context.h"
#include "opt/opt_solver.h"
#include "opt/opt_params.hpp"


namespace opt {

    void context::scoped_state::push() {
        m_hard_lim.push_back(m_hard.size());
        m_objectives_lim.push_back(m_objectives.size());        
        m_objectives_term_trail_lim.push_back(m_objectives_term_trail.size());
    }

    void context::scoped_state::pop() {
        m_hard.resize(m_hard_lim.back());
        unsigned k = m_objectives_term_trail_lim.back();
        while (m_objectives_term_trail.size() > k) {
            unsigned idx = m_objectives_term_trail.back();
            m_objectives[idx].m_terms.pop_back();
            m_objectives[idx].m_weights.pop_back();
            m_objectives_term_trail.pop_back();
        }
        m_objectives_term_trail_lim.pop_back();
        k = m_objectives_lim.back();
        while (m_objectives.size() > k) {
            objective& obj = m_objectives.back();
            if (obj.m_type == O_MAXSMT) {
                m_indices.erase(obj.m_id);
            }
            m_objectives.pop_back();
        }
        m_objectives_lim.pop_back();            
        m_hard_lim.pop_back();   
    }
    
    void context::scoped_state::add(expr* hard) {
        m_hard.push_back(hard);
    }

    bool context::scoped_state::set(ptr_vector<expr> & hard) {
        bool eq = hard.size() == m_hard.size();
        for (unsigned i = 0; eq && i < hard.size(); ++i) {
            eq = hard[i] == m_hard[i].get();
        }
        m_hard.reset();
        m_hard.append(hard.size(), hard.c_ptr());
        return !eq;
    }

    unsigned context::scoped_state::add(expr* f, rational const& w, symbol const& id) {
        if (!m.is_bool(f)) {
            throw default_exception("Soft constraint should be Boolean");
        }
        if (!m_indices.contains(id)) {
            m_objectives.push_back(objective(m, id));
            m_indices.insert(id, m_objectives.size() - 1);
        }
        SASSERT(m_indices.contains(id));        
        unsigned idx = m_indices[id];
        if (!w.is_zero()) {
            m_objectives[idx].m_terms.push_back(f);
            m_objectives[idx].m_weights.push_back(w);
            m_objectives_term_trail.push_back(idx);
        }
        return idx;
    }

    unsigned context::scoped_state::add(app* t, bool is_max) {
        app_ref tr(t, m);
        if (!m_bv.is_bv(t) && !m_arith.is_int_real(t)) {
            throw default_exception("Objective must be bit-vector, integer or real");   
        }
        unsigned index = m_objectives.size();
        m_objectives.push_back(objective(is_max, tr, index));
        return index;
    }

    context::context(ast_manager& m):
        m(m),
        m_arith(m),
        m_bv(m),
        m_hard_constraints(m),
        m_solver(nullptr),
        m_pareto1(false),
        m_box_index(UINT_MAX),
        m_optsmt(m),
        m_scoped_state(m),
        m_fm(alloc(generic_model_converter, m, "opt")),
        m_objective_refs(m),
        m_enable_sat(false),
        m_is_clausal(false),
        m_pp_neat(false),
        m_unknown("unknown")
    {
        params_ref p;
        p.set_bool("model", true);
        p.set_bool("unsat_core", true);
        p.set_bool("elim_to_real", true);
        updt_params(p);
        m_model_counter = 0;
    }

    context::~context() {
        reset_maxsmts();
    }

    void context::reset_maxsmts() {
        for (auto& kv : m_maxsmts) {
            dealloc(kv.m_value);
        }
        m_maxsmts.reset();
    }

    void context::push() {
        m_scoped_state.push();
    }

    void context::pop(unsigned n) {
        for (unsigned i = 0; i < n; ++i) {
            m_scoped_state.pop();
        }
        clear_state();
        reset_maxsmts();
        m_optsmt.reset();        
        m_hard_constraints.reset();
    }

    void context::get_labels(svector<symbol> & r) {
        r.append(m_labels);
    }

    void context::get_unsat_core(ptr_vector<expr> & r) { 
        throw default_exception("Unsat cores are not supported with optimization"); 
    }


    void context::set_hard_constraints(ptr_vector<expr>& fmls) {
        if (m_scoped_state.set(fmls)) {
            clear_state();
        }
    }

    void context::add_hard_constraint(expr* f) { 
        m_scoped_state.add(f);
        clear_state();
    }

    void context::get_hard_constraints(expr_ref_vector& hard) {
        hard.append(m_scoped_state.m_hard);
    }

    expr_ref context::get_objective(unsigned i) {
        SASSERT(i < num_objectives());
        objective const& o = m_scoped_state.m_objectives[i];
        expr_ref result(m), zero(m);
        expr_ref_vector args(m);
        switch (o.m_type) {
        case O_MAXSMT:
            zero = m_arith.mk_numeral(rational(0), false);
            for (unsigned i = 0; i < o.m_terms.size(); ++i) {
                args.push_back(m.mk_ite(o.m_terms[i], zero, m_arith.mk_numeral(o.m_weights[i], false)));
            }
            result = m_arith.mk_add(args.size(), args.c_ptr());
            break;
        case O_MAXIMIZE:
            result = o.m_term;
            if (m_arith.is_arith_expr(result)) {
                result = m_arith.mk_uminus(result);
            }
            else if (m_bv.is_bv(result)) {
                result = m_bv.mk_bv_neg(result);
            }
            else {
                UNREACHABLE();
            }
            break;
        case O_MINIMIZE:
            result = o.m_term;
            break;
        }
        return result;
    }


    unsigned context::add_soft_constraint(expr* f, rational const& w, symbol const& id) { 
        clear_state();
        return m_scoped_state.add(f, w, id);
    }

    unsigned context::add_objective(app* t, bool is_max) {
        clear_state();
        return m_scoped_state.add(t, is_max);
    }



    void context::import_scoped_state() {
        m_optsmt.reset();        
        reset_maxsmts();
        m_objectives.reset();
        m_hard_constraints.reset();
        scoped_state& s = m_scoped_state;        
        for (unsigned i = 0; i < s.m_objectives.size(); ++i) {
            objective& obj = s.m_objectives[i];
            m_objectives.push_back(obj);
            if (obj.m_type == O_MAXSMT) {
                add_maxsmt(obj.m_id, i);
            }
        }
        m_hard_constraints.append(s.m_hard);
    }

    lbool context::optimize() {
        if (m_pareto) {
            return execute_pareto();
        }
        if (m_lns) {
            return execute_lns();
        }
        if (m_box_index != UINT_MAX) {
            return execute_box();
        }
        clear_state();
        init_solver(); 
        import_scoped_state(); 
        normalize();
        internalize();
        update_solver();
#if 0
        if (is_qsat_opt()) {
            return run_qsat_opt();
        }
#endif
        solver& s = get_solver();
        s.assert_expr(m_hard_constraints);
<<<<<<< HEAD
        
        opt_params optp(m_params);
        symbol pri = optp.priority();
        if (pri == symbol("lns")) {
            return execute_lns();
        }

        IF_VERBOSE(1, verbose_stream() << "(optimize:check-sat)\n");
        lbool is_sat = s.check_sat(0,0);
        TRACE("opt", s.display(tout << "initial search result: " << is_sat << "\n");); 
        if (is_sat != l_false) {
            s.get_model(m_model);
            s.get_labels(m_labels);
            if (is_sat == l_true) {
                validate_model();
            }
=======
        display_benchmark();
        IF_VERBOSE(1, verbose_stream() << "(optimize:check-sat)\n";);
        lbool is_sat = s.check_sat(0,nullptr);
        TRACE("opt", tout << "initial search result: " << is_sat << "\n";
              s.display(tout););
        if (is_sat != l_false) {
            s.get_model(m_model);
            s.get_labels(m_labels);
            model_updated(m_model.get());
>>>>>>> fc719a5e
        }
        if (is_sat != l_true) {
            TRACE("opt", tout << m_hard_constraints << "\n";);            
            return is_sat;
        }
        IF_VERBOSE(1, verbose_stream() << "(optimize:sat)\n");
        TRACE("opt", model_smt2_pp(tout, m, *m_model, 0););
        m_optsmt.setup(*m_opt_solver.get());
        update_lower();

        opt_params optp(m_params);
        symbol pri = optp.priority();
        
<<<<<<< HEAD
        switch (m_objectives.size()) {
        case 0:
            break;
        case 1:
            is_sat = execute(m_objectives[0], true, false);
            break;
        default: {
            opt_params optp(m_params);
            symbol pri = optp.priority();
            if (pri == symbol("pareto")) {
                is_sat = execute_pareto();
            }
            else if (pri == symbol("lns")) {
                is_sat = execute_lns();
            }
            else if (pri == symbol("box")) {
                is_sat = execute_box();
=======
        if (0 == m_objectives.size()) {
            // no op
        }
        else if (1 == m_objectives.size()) {
            if (m_pareto1) {
                is_sat = l_false;
                m_pareto1 = false;
>>>>>>> fc719a5e
            }
            else {
                m_pareto1 = (pri == symbol("pareto"));
                is_sat = execute(m_objectives[0], true, false);
            }
        }
        else if (pri == symbol("pareto")) {
            is_sat = execute_pareto();
        }
        else if (pri == symbol("box")) {
            is_sat = execute_box();
        }
        else {
            is_sat = execute_lex();
        }
        if (is_sat == l_true) validate_model();
        return adjust_unknown(is_sat);
    }

    lbool context::adjust_unknown(lbool r) {
        if (r == l_true && m_opt_solver.get() && m_opt_solver->was_unknown()) {
            r = l_undef;
        }
        return r;
    }

    void context::get_base_model(model_ref& mdl) {
        mdl = m_model;
    }

    void context::fix_model(model_ref& mdl) {
        if (mdl) {
            (*m_fm)(mdl);
            apply(m_model_converter, mdl);
        }
    }

    void context::get_model_core(model_ref& mdl) {
        mdl = m_model;
        fix_model(mdl);
    }

    void context::get_box_model(model_ref& mdl, unsigned index) {
        if (index >= m_box_models.size()) {
            throw default_exception("index into models is out of bounds");
        }
        mdl = m_box_models[index];
        fix_model(mdl);
    }

    bool context::contains_quantifiers() const {
        for (expr* f : m_hard_constraints) {
            if (has_quantifiers(f)) return true;
        }
        return false;
    }


    lbool context::execute_min_max(unsigned index, bool committed, bool scoped, bool is_max) {
        if (scoped) get_solver().push();            
        lbool result = m_optsmt.lex(index, is_max);
        if (result == l_true) m_optsmt.get_model(m_model, m_labels);
        if (scoped) get_solver().pop(1);        
        if (result == l_true && committed) m_optsmt.commit_assignment(index);
        if (result == l_true && m_optsmt.is_unbounded(index, is_max) && contains_quantifiers()) {
            throw default_exception("unbounded objectives on quantified constraints is not supported");
            result = l_undef;
        }
        return result;
    }
    
    lbool context::execute_maxsat(symbol const& id, bool committed, bool scoped) {
        model_ref tmp;
        maxsmt& ms = *m_maxsmts.find(id);
        if (scoped) get_solver().push();            
        lbool result = ms();
        if (result != l_false && (ms.get_model(tmp, m_labels), tmp.get())) {
            ms.get_model(m_model, m_labels);
        }
        if (scoped) get_solver().pop(1);
        if (result == l_true && committed) ms.commit_assignment();
        DEBUG_CODE(if (result == l_true) validate_maxsat(id););
        return result;
    }

    lbool context::execute(objective const& obj, bool committed, bool scoped) {
        switch(obj.m_type) {
        case O_MAXIMIZE: return execute_min_max(obj.m_index, committed, scoped, true);
        case O_MINIMIZE: return execute_min_max(obj.m_index, committed, scoped, false);
        case O_MAXSMT: return execute_maxsat(obj.m_id, committed, scoped);
        default: UNREACHABLE(); return l_undef;
        }
    }
    
    /**
       \brief there is no need to use push/pop when all objectives are maxsat and engine
       is maxres.
    */
    bool context::scoped_lex() {
        if (m_maxsat_engine == symbol("maxres")) {
            for (auto const& o : m_objectives) {
                if (o.m_type != O_MAXSMT) return true;
            }
            return false;
        }
        return true;
    }

    lbool context::execute_lex() {
        lbool r = l_true;
        bool sc = scoped_lex();
        IF_VERBOSE(1, verbose_stream() << "(opt :lex)\n";);
        unsigned sz = m_objectives.size();
        for (unsigned i = 0; r == l_true && i < sz; ++i) {
            objective const& o = m_objectives[i];
            bool is_last = i + 1 == sz;            
            r = execute(o, i + 1 < sz, sc && !is_last && o.m_type != O_MAXSMT);
            if (r == l_true && !get_lower_as_num(i).is_finite()) {
                return r;
            }
            if (r == l_true && i + 1 < sz) {
                update_lower();
            }
        }
        DEBUG_CODE(if (r == l_true) validate_lex(););
        return r;
    }    

    lbool context::execute_box() {
        if (m_box_index < m_box_models.size()) {
            m_model = m_box_models[m_box_index];
            ++m_box_index;           
            return l_true;
        }
        if (m_box_index < m_objectives.size()) {
            m_model = nullptr;
            ++m_box_index;
            return l_undef;
        }
        if (m_box_index != UINT_MAX && m_box_index >= m_objectives.size()) {
            m_box_index = UINT_MAX;
            return l_false;
        }
        m_box_index = 1;
        m_box_models.reset();
        lbool r = m_optsmt.box();
        for (unsigned i = 0, j = 0; r == l_true && i < m_objectives.size(); ++i) {
            objective const& obj = m_objectives[i];
            if (obj.m_type == O_MAXSMT) {
                solver::scoped_push _sp(get_solver());
                r = execute(obj, false, false);
                m_box_models.push_back(m_model.get());
            }
            else {
                m_box_models.push_back(m_optsmt.get_model(j));
                ++j;
            }
        }
        if (r == l_true && m_box_models.size() > 0) {
            m_model = m_box_models[0];
        }
        return r;
    }


    expr_ref context::mk_le(unsigned i, model_ref& mdl) {
        objective const& obj = m_objectives[i];
        return mk_cmp(false, mdl, obj);
    }
    
    expr_ref context::mk_ge(unsigned i, model_ref& mdl) {
        objective const& obj = m_objectives[i];
        return mk_cmp(true, mdl, obj);
    }
    
    
    expr_ref context::mk_gt(unsigned i, model_ref& mdl) {
        expr_ref result = mk_le(i, mdl);
        result = mk_not(m, result);
        return result;
    }

    expr_ref context::mk_cmp(bool is_ge, model_ref& mdl, objective const& obj) {
        rational k(0);
        expr_ref val(m), result(m);
        switch (obj.m_type) {
        case O_MINIMIZE:
            is_ge = !is_ge;
        case O_MAXIMIZE:
            if (mdl->eval(obj.m_term, val) && is_numeral(val, k)) {
                if (is_ge) {
                    result = mk_ge(obj.m_term, val);
                }
                else {
                    result = mk_ge(val, obj.m_term);
                }
            }
            else {
                result = m.mk_true();
            }
            break;
        case O_MAXSMT: {
            pb_util      pb(m);
            unsigned sz = obj.m_terms.size();
            ptr_vector<expr> terms;
            vector<rational> coeffs;
            for (unsigned i = 0; i < sz; ++i) {
                terms.push_back(obj.m_terms[i]);
                coeffs.push_back(obj.m_weights[i]);
                if (mdl->eval(obj.m_terms[i], val) && m.is_true(val)) {
                    k += obj.m_weights[i];
                }
            }
            if (is_ge) {
                result = pb.mk_ge(sz, coeffs.c_ptr(), terms.c_ptr(), k);
            }
            else {
                result = pb.mk_le(sz, coeffs.c_ptr(), terms.c_ptr(), k);
            }
            break;
        }
        }
        TRACE("opt", 
              tout << (is_ge?">= ":"<= ") << k << "\n";
              display_objective(tout, obj);
              tout << "\n";
              tout << result << "\n";);
        return result;
    }    

    expr_ref context::mk_ge(expr* t, expr* s) {
        expr_ref result(m);
        if (m_bv.is_bv(t)) {
            result = m_bv.mk_ule(s, t);
        }
        else {
            result = m_arith.mk_ge(t, s);
        }
        return result;
    }

    void context::yield() {
        if (m_pareto) {
            m_pareto->get_model(m_model, m_labels);
        }
        else if (m_lns) {
            m_lns->get_model(m_model, m_labels);
        }
        update_bound(true);
        update_bound(false);
    }

    lbool context::execute_pareto() {        
        if (!m_pareto) {
            set_pareto(alloc(gia_pareto, m, *this, m_solver.get(), m_params));
        }
        lbool is_sat = (*(m_pareto.get()))();
        if (is_sat != l_true) {
            set_pareto(nullptr);
        }
        if (is_sat == l_true) {
            yield();
        }
        return is_sat;
    }

    lbool context::execute_lns() {
        if (!m_lns) {
            m_lns = alloc(lns, *this, m_solver.get());
        }
        lbool is_sat = (*(m_lns.get()))();
        if (is_sat != l_true) {
            m_lns = nullptr;
        }
        if (is_sat == l_true) {
            yield();
        }
        return l_undef;
    }

    std::string context::reason_unknown() const { 
        if (m.canceled()) {
            return Z3_CANCELED_MSG;
        }
        if (m_solver.get()) {
            return m_solver->reason_unknown();
        }
        return m_unknown;
    }

    void context::display_bounds(std::ostream& out, bounds_t const& b) const {
        for (unsigned i = 0; i < m_objectives.size(); ++i) {
            objective const& obj = m_objectives[i];
            display_objective(out, obj);
            if (obj.m_type == O_MAXIMIZE) {
                out << " |-> [" << b[i].first << ":" << b[i].second << "]\n";
            }
            else {
                out << " |-> [" << -b[i].second << ":" << -b[i].first << "]\n";
            }
        }        
    }

    solver& context::get_solver() { 
        return *m_solver.get(); 
    }

    void context::init_solver() {
        setup_arith_solver();
        m_opt_solver = alloc(opt_solver, m, m_params, *m_fm);
        m_opt_solver->set_logic(m_logic);
        m_solver = m_opt_solver.get();
        m_opt_solver->ensure_pb();
    
        //if (opt_params(m_params).priority() == symbol("pareto") ||
        //    (opt_params(m_params).priority() == symbol("lex") && m_objectives.size() > 1)) {
        //}        
    }

    void context::setup_arith_solver() {
        opt_params p(m_params);        
        if (p.optsmt_engine() == symbol("symba") ||
            p.optsmt_engine() == symbol("farkas")) {
            std::stringstream strm;
            strm << AS_OPTINF;
            gparams::set("smt.arith.solver", strm.str().c_str());
        }
    }

    void context::update_solver() {
        if (!m_enable_sat || !probe_bv()) {
            return;
        }
        if (m_maxsat_engine != symbol("maxres") &&
            m_maxsat_engine != symbol("pd-maxres") &&
            m_maxsat_engine != symbol("bcd2") &&
            m_maxsat_engine != symbol("sls")) {
            return;
        }
        if (opt_params(m_params).priority() == symbol("pareto")) {
            return;
        }
        if (m.proofs_enabled()) {
            return;
        }
        m_params.set_bool("minimize_core_partial", true);
        m_params.set_bool("minimize_core", true);
        m_sat_solver = mk_inc_sat_solver(m, m_params);
        expr_ref_vector fmls(m);
        get_solver().get_assertions(fmls);
        m_sat_solver->assert_expr(fmls);
        m_solver = m_sat_solver.get();        
    }

    void context::enable_sls(bool force) {
        if ((force || m_enable_sls) && m_sat_solver.get()) {
            m_params.set_bool("optimize_model", true);
            m_sat_solver->updt_params(m_params);
        }
    }

    struct context::is_bv {
        struct found {};
        ast_manager& m;
        pb_util      pb;
        bv_util      bv;
        is_bv(ast_manager& m): m(m), pb(m), bv(m) {}
        void operator()(var *) { throw found(); }
        void operator()(quantifier *) { throw found(); }
        void operator()(app *n) {
            family_id fid = n->get_family_id();
            if (fid != m.get_basic_family_id() &&
                fid != pb.get_family_id() &&
                fid != bv.get_family_id() &&
                !is_uninterp_const(n)) {
                throw found();
            }
        }        
    };

    bool context::probe_bv() {
        expr_fast_mark1 visited;
        is_bv proc(m);
        try {
            for (objective& obj : m_objectives) {
                if (obj.m_type != O_MAXSMT) return false;
                maxsmt& ms = *m_maxsmts.find(obj.m_id);
                for (unsigned j = 0; j < ms.size(); ++j) {
                    quick_for_each_expr(proc, visited, ms[j]);
                }
            }
            unsigned sz = get_solver().get_num_assertions();
            for (unsigned i = 0; i < sz; i++) {
                quick_for_each_expr(proc, visited, get_solver().get_assertion(i));
            }
            for (expr* f : m_hard_constraints) {
                quick_for_each_expr(proc, visited, f);
            }
        }
        catch (is_bv::found) {
            return false;
        }
        return true;
    }

    struct context::is_propositional_fn {
        struct found {};
        ast_manager& m;
        is_propositional_fn(ast_manager& m): m(m) {}
        void operator()(var *) { throw found(); }
        void operator()(quantifier *) { throw found(); }
        void operator()(app *n) {
            family_id fid = n->get_family_id();
            if (fid != m.get_basic_family_id() &&
                !is_uninterp_const(n)) {
                throw found();
            }
        }        
    };

    bool context::is_propositional(expr* p) {
        expr* np;
        if (is_uninterp_const(p) || (m.is_not(p, np) && is_uninterp_const(np))) {
            return true;
        }
        is_propositional_fn proc(m);
        expr_fast_mark1 visited;
        try {
            quick_for_each_expr(proc, visited, p);
        }
        catch (is_propositional_fn::found) {
            return false;
        }
        return true;
    }


    void context::add_maxsmt(symbol const& id, unsigned index) {
        maxsmt* ms = alloc(maxsmt, *this, index);
        ms->updt_params(m_params);
        m_maxsmts.insert(id, ms);        
    }

    bool context::is_numeral(expr* e, rational & n) const {
        unsigned sz;
        return m_arith.is_numeral(e, n) || m_bv.is_numeral(e, n, sz);
    }

    void context::normalize() {
        expr_ref_vector fmls(m);
        to_fmls(fmls);
        simplify_fmls(fmls);
        from_fmls(fmls);
    }

    void context::simplify_fmls(expr_ref_vector& fmls) {
        if (m_is_clausal) {
            return;
        }

        goal_ref g(alloc(goal, m, true, false));
        for (expr* fml : fmls) {
            g->assert_expr(fml);
        }
        tactic_ref tac0 = 
            and_then(mk_simplify_tactic(m, m_params), 
                     mk_propagate_values_tactic(m),
                     mk_solve_eqs_tactic(m),
                     // NB: mk_elim_uncstr_tactic(m) is not sound with soft constraints
                     mk_simplify_tactic(m));   
        opt_params optp(m_params);
        tactic_ref tac1, tac2, tac3, tac4;
        if (optp.elim_01()) {
            tac1 = mk_dt2bv_tactic(m);
            tac2 = mk_lia2card_tactic(m);
            tac3 = mk_eq2bv_tactic(m);
            params_ref lia_p;
            lia_p.set_bool("compile_equality", optp.pb_compile_equality());
            tac2->updt_params(lia_p);
            set_simplify(and_then(tac0.get(), tac1.get(), tac2.get(), tac3.get(), mk_simplify_tactic(m)));
        }
        else {
            set_simplify(tac0.get());
        }
        goal_ref_buffer result;
        (*m_simplify)(g, result); 
        SASSERT(result.size() == 1);
        goal* r = result[0];
        m_model_converter = r->mc();
        fmls.reset();
        expr_ref tmp(m);
        for (unsigned i = 0; i < r->size(); ++i) {
            fmls.push_back(r->form(i));
        }        
    }

    bool context::is_maximize(expr* fml, app_ref& term, expr_ref& orig_term, unsigned& index) {
        if (is_app(fml) && m_objective_fns.find(to_app(fml)->get_decl(), index) && 
            m_objectives[index].m_type == O_MAXIMIZE) {
            term = to_app(to_app(fml)->get_arg(0));
            orig_term = m_objective_orig.find(to_app(fml)->get_decl());
            return true;
        }
        return false;
    }

    bool context::is_minimize(expr* fml, app_ref& term, expr_ref& orig_term, unsigned& index) {
        if (is_app(fml) && m_objective_fns.find(to_app(fml)->get_decl(), index) && 
            m_objectives[index].m_type == O_MINIMIZE) {
            term = to_app(to_app(fml)->get_arg(0));
            orig_term = m_objective_orig.find(to_app(fml)->get_decl());
            return true;
        }
        return false;
    }

    bool context::is_maxsat(expr* fml, expr_ref_vector& terms, 
                            vector<rational>& weights, rational& offset, 
                            bool& neg, symbol& id, expr_ref& orig_term, unsigned& index) {
        if (!is_app(fml)) return false;
        neg = false;
        app* a = to_app(fml);
        if (m_objective_fns.find(a->get_decl(), index) && m_objectives[index].m_type == O_MAXSMT) {
            for (unsigned i = 0; i < a->get_num_args(); ++i) {
                expr_ref arg(a->get_arg(i), m);
                rational weight = m_objectives[index].m_weights[i];
                if (weight.is_neg()) {
                    weight.neg();
                    arg = mk_not(m, arg);
                    offset -= weight;
                }
                if (m.is_true(arg)) {
                    IF_VERBOSE(5, verbose_stream() << weight << ": " << mk_pp(m_objectives[index].m_terms[i].get(), m) << " |-> true\n";);
                }
                else if (weight.is_zero()) {
                    // skip
                }
                else if (m.is_false(arg)) {
                    IF_VERBOSE(5, verbose_stream() << weight << ": " << mk_pp(m_objectives[index].m_terms[i].get(), m) << " |-> false\n";);
                    offset += weight;
                }
                else {
                    terms.push_back(arg);
                    weights.push_back(weight);
                }
            } 
            id = m_objectives[index].m_id;
            return true;
        }
        app_ref term(m);
        offset = rational::zero();
        bool is_max = is_maximize(fml, term, orig_term, index);
        bool is_min = !is_max && is_minimize(fml, term, orig_term, index);
        if (is_min && get_pb_sum(term, terms, weights, offset)) {
            TRACE("opt", tout << "try to convert minimization\n" << mk_pp(term, m) << "\n";);
            // minimize 2*x + 3*y 
            // <=>
            // (assert-soft (not x) 2)
            // (assert-soft (not y) 3)
            //
            for (unsigned i = 0; i < weights.size(); ++i) {
                if (weights[i].is_neg()) {
                    offset += weights[i];
                    weights[i].neg();
                }
                else {
                    terms[i] = mk_not(m, terms[i].get());
                }
            }
            TRACE("opt", 
                  tout << "Convert minimization " << orig_term << "\n";
                  tout << "to maxsat: " << term << "\n";
                  for (unsigned i = 0; i < weights.size(); ++i) {
                      tout << mk_pp(terms[i].get(), m) << ": " << weights[i] << "\n";
                  }
                  tout << "offset: " << offset << "\n";
                  );
            std::ostringstream out;
            out << orig_term << ":" << index;
            id = symbol(out.str().c_str());
            return true;
        }
        if (is_max && get_pb_sum(term, terms, weights, offset)) {
            TRACE("opt", tout << "try to convert maximization" << mk_pp(term, m) << "\n";);
            // maximize 2*x + 3*y - z 
            // <=>
            // (assert-soft x 2)
            // (assert-soft y 3)
            // (assert-soft (not z) 1)
            // offset := 6
            // maximize = offset - penalty
            // 
            for (unsigned i = 0; i < weights.size(); ++i) {
                if (weights[i].is_neg()) {
                    weights[i].neg();
                    terms[i] = mk_not(m, terms[i].get());
                }
                offset += weights[i];
            }
            neg = true;
            std::ostringstream out;
            out << orig_term << ":" << index;
            id = symbol(out.str().c_str());
            return true;
        }
        if ((is_max || is_min) && m_bv.is_bv(term)) {
            offset.reset();
            unsigned bv_size = m_bv.get_bv_size(term);
            expr_ref val(m);
            val = m_bv.mk_numeral(is_max, 1);
            for (unsigned i = 0; i < bv_size; ++i) {
                rational w = power(rational(2),i);
                weights.push_back(w);
                terms.push_back(m.mk_eq(val, m_bv.mk_extract(i, i, term)));
                if (is_max) {
                    offset += w;
                }
            }
            neg = is_max;
            std::ostringstream out;
            out << orig_term << ":" << index;
            id = symbol(out.str().c_str());
            return true;            
        }
        return false;
    }

    expr* context::mk_objective_fn(unsigned index, objective_t ty, unsigned sz, expr*const* args) {
        ptr_vector<sort> domain;
        for (unsigned i = 0; i < sz; ++i) {
            domain.push_back(m.get_sort(args[i]));
        }
        char const* name = "";
        switch(ty) {
        case O_MAXIMIZE: name = "maximize"; break;
        case O_MINIMIZE: name = "minimize"; break;
        case O_MAXSMT: name = "maxsat"; break;
        default: break;
        }
        func_decl* f = m.mk_fresh_func_decl(name,"", domain.size(), domain.c_ptr(), m.mk_bool_sort());
        m_objective_fns.insert(f, index);
        m_objective_refs.push_back(f);
        m_objective_orig.insert(f, sz > 0 ? args[0] : nullptr);
        return m.mk_app(f, sz, args);
    }

    expr* context::mk_maximize(unsigned index, app* t) {
        expr* t_ = t;
        return mk_objective_fn(index, O_MAXIMIZE, 1, &t_);
    }

    expr* context::mk_minimize(unsigned index, app* t) {
        expr* t_ = t;
        return mk_objective_fn(index, O_MINIMIZE, 1, &t_);
    }

    expr* context::mk_maxsat(unsigned index, unsigned num_fmls, expr* const* fmls) {
        return mk_objective_fn(index, O_MAXSMT, num_fmls, fmls);
    }

    void context::from_fmls(expr_ref_vector const& fmls) {
        TRACE("opt", tout << fmls << "\n";);
        m_hard_constraints.reset();
        expr_ref orig_term(m);
        for (expr * fml : fmls) {
            app_ref tr(m);
            expr_ref_vector terms(m);
            vector<rational> weights;
            rational offset(0);
            unsigned index;
            symbol id;
            bool neg;
            if (is_maxsat(fml, terms, weights, offset, neg, id, orig_term, index)) {
                objective& obj = m_objectives[index];

                if (obj.m_type != O_MAXSMT) {
                    // change from maximize/minimize.
                    obj.m_id = id;
                    obj.m_type = O_MAXSMT;
                    SASSERT(!m_maxsmts.contains(id));
                    add_maxsmt(id, index);
                }
                mk_atomic(terms);
                SASSERT(obj.m_id == id);
                obj.m_term = orig_term?to_app(orig_term):nullptr;
                obj.m_terms.reset();
                obj.m_terms.append(terms);
                obj.m_weights.reset();
                obj.m_weights.append(weights);
                obj.m_adjust_value.set_offset(offset);
                obj.m_adjust_value.set_negate(neg);
                m_maxsmts.find(id)->set_adjust_value(obj.m_adjust_value);
                TRACE("opt", tout << "maxsat: " << id << " offset:" << offset << "\n";
                      tout << terms << "\n";);
            }
            else if (is_maximize(fml, tr, orig_term, index)) {
                purify(tr);
                m_objectives[index].m_term = tr;
            }
            else if (is_minimize(fml, tr, orig_term, index)) {
                purify(tr);
                m_objectives[index].m_term = tr;
                m_objectives[index].m_adjust_value.set_negate(true);
            }
            else {
                m_hard_constraints.push_back(fml);
            }
        }
        // fix types of objectives:
        for (unsigned i = 0; i < m_objectives.size(); ++i) {
            objective & obj = m_objectives[i];
            expr* t = obj.m_term;
            switch(obj.m_type) {
            case O_MINIMIZE:
            case O_MAXIMIZE:
                if (!m_arith.is_int(t) && !m_arith.is_real(t)) {
                    obj.m_term = m_arith.mk_numeral(rational(0), true);
                }
                break;
            default:
                break;
            }
        }
    }

<<<<<<< HEAD
    /**
       \brief retrieve literals used by the neighborhood search feature.
     */

    void context::get_lns_literals(expr_ref_vector& lits) {
        for (objective & obj : m_objectives) {
            switch(obj.m_type) {
            case O_MAXSMT: 
                for (expr* f : obj.m_terms) {
                    lits.push_back(f);
                }
                break;
            default:
                break;
            }
        }
    }

=======
    void context::model_updated(model* md) {
        opt_params optp(m_params);
        symbol prefix = optp.solution_prefix();
        if (prefix == symbol::null || prefix == symbol("")) return;        
        model_ref mdl = md->copy();
        fix_model(mdl);
        std::ostringstream buffer;
        buffer << prefix << (m_model_counter++) << ".smt2";
        std::ofstream out(buffer.str());        
        if (out) {
            model_smt2_pp(out, m, *mdl, 0);
            out.close();
        }
    }


>>>>>>> fc719a5e
    bool context::verify_model(unsigned index, model* md, rational const& _v) {
        rational r;
        app_ref term = m_objectives[index].m_term;
        if (!term) {
            return true;
        }
        rational v = m_objectives[index].m_adjust_value(_v);
        expr_ref val(m);
<<<<<<< HEAD
        //
        // we have to clone the model so that maxsat solver can use 
        // internal variables that are otherwise deleted from the model.
        //
=======
>>>>>>> fc719a5e
        model_ref mdl = md->copy();
        fix_model(mdl);

        if (!mdl->eval(term, val)) {
            TRACE("opt", tout << "Term does not evaluate " << term << "\n";);
            return false;
        }
        unsigned bvsz;
        if (!m_arith.is_numeral(val, r) && !m_bv.is_numeral(val, r, bvsz)) {
            TRACE("opt", tout << "model does not evaluate objective to a value\n";);
            return false;
        }
        if (r != v) {
            TRACE("opt", tout << "Out of bounds: " << term << " " << val << " != " << v << "\n";);
            return false;
        }
        else {
            TRACE("opt", tout << "validated: " << term << " = " << val << "\n";);
        }
        return true;
    }

    void context::purify(app_ref& term) {
        generic_model_converter_ref fm;
        if (m_arith.is_add(term)) {
            expr_ref_vector args(m);
            for (expr* arg : *term) {
                if (is_mul_const(arg)) {
                    args.push_back(arg);
                }
                else {
                    args.push_back(purify(fm, arg));
                }
            }
            term = m_arith.mk_add(args.size(), args.c_ptr());
        }
        else if (m_arith.is_arith_expr(term) && !is_mul_const(term)) {
            TRACE("opt", tout << "Purifying " << term << "\n";);
            term = purify(fm, term);
        }
        else if (m.is_ite(term)) {
            TRACE("opt", tout << "Purifying " << term << "\n";);
            term = purify(fm, term);
        }
        if (fm) {
            m_model_converter = concat(m_model_converter.get(), fm.get());
        }
    }

    bool context::is_mul_const(expr* e) {
        expr* e1, *e2;
        return 
            is_uninterp_const(e) ||
            m_arith.is_numeral(e) ||
            (m_arith.is_mul(e, e1, e2) && m_arith.is_numeral(e1) && is_uninterp_const(e2)) ||
            (m_arith.is_mul(e, e2, e1) && m_arith.is_numeral(e1) && is_uninterp_const(e2));
    }

    app* context::purify(generic_model_converter_ref& fm, expr* term) {
       std::ostringstream out;
       out << mk_pp(term, m);
       app* q = m.mk_fresh_const(out.str().c_str(), m.get_sort(term));
       if (!fm) fm = alloc(generic_model_converter, m, "opt");
       m_hard_constraints.push_back(m.mk_eq(q, term));
       fm->hide(q);
       return q;
    }

    /**
       To select the proper theory solver we have to ensure that all theory 
       symbols from soft constraints are reflected in the hard constraints.

       - filter "obj" from generated model.
     */
    void context::mk_atomic(expr_ref_vector& terms) {
        generic_model_converter_ref fm;
        for (unsigned i = 0; i < terms.size(); ++i) {
            expr_ref p(terms[i].get(), m);
            app_ref q(m);
            if (is_propositional(p)) {
                terms[i] = p;
            }
            else {
                terms[i] = purify(fm, p);
            }
        }
        if (fm) {
            m_model_converter = concat(m_model_converter.get(), fm.get());
        }
    }

    void context::to_fmls(expr_ref_vector& fmls) {
        m_objective_fns.reset();
        fmls.append(m_hard_constraints);
        for (unsigned i = 0; i < m_objectives.size(); ++i) {
            objective const& obj = m_objectives[i];
            switch(obj.m_type) {
            case O_MINIMIZE:
                fmls.push_back(mk_minimize(i, obj.m_term));
                break;
            case O_MAXIMIZE:
                fmls.push_back(mk_maximize(i, obj.m_term));
                break;
            case O_MAXSMT: 
                fmls.push_back(mk_maxsat(i, obj.m_terms.size(), obj.m_terms.c_ptr()));
                break;
            }
        }
        TRACE("opt", tout << fmls << "\n";);
    }

    void context::internalize() {
        for (objective & obj : m_objectives) {
            switch(obj.m_type) {
            case O_MINIMIZE: {
                app_ref tmp(m);
                tmp = obj.m_term;
                if (m_arith.is_int(tmp) || m_arith.is_real(tmp)) {
                    tmp = m_arith.mk_uminus(obj.m_term);
                }
                obj.m_index = m_optsmt.add(tmp);
                break;
            }
            case O_MAXIMIZE:
                obj.m_index = m_optsmt.add(obj.m_term);
                break;
            case O_MAXSMT: {
                maxsmt& ms = *m_maxsmts.find(obj.m_id);
                for (unsigned j = 0; j < obj.m_terms.size(); ++j) {
                    ms.add(obj.m_terms[j].get(), obj.m_weights[j]);        
                }
                break;
            }
            }
        }
    }

    void context::update_bound(bool is_lower) {
        expr_ref val(m);
        if (!m_model.get()) return;
        for (unsigned i = 0; i < m_objectives.size(); ++i) {
            objective const& obj = m_objectives[i];
            rational r;
            switch(obj.m_type) {
            case O_MINIMIZE: {
                bool evaluated = m_model->eval(obj.m_term, val);
                TRACE("opt", tout << obj.m_term << " " << val << " " << evaluated << " " << is_numeral(val, r) << "\n";);
                if (evaluated && is_numeral(val, r)) {
                    inf_eps val = inf_eps(obj.m_adjust_value(r));
                    TRACE("opt", tout << "adjusted value: " << val << "\n";);
                    if (is_lower) {
                        m_optsmt.update_lower(obj.m_index, val);
                    }
                    else {
                        m_optsmt.update_upper(obj.m_index, val);
                    }
                }
                break;
            }
            case O_MAXIMIZE: {
                bool evaluated = m_model->eval(obj.m_term, val);
                TRACE("opt", tout << obj.m_term << " " << val << "\n";);
                if (evaluated && is_numeral(val, r)) {
                    inf_eps val = inf_eps(obj.m_adjust_value(r));
                    TRACE("opt", tout << "adjusted value: " << val << "\n";);
                    if (is_lower) {
                        m_optsmt.update_lower(obj.m_index, val);
                    }
                    else {
                        m_optsmt.update_upper(obj.m_index, val);
                    }
                }
                break;
            }
            case O_MAXSMT: {
                bool ok = true;
                for (unsigned j = 0; ok && j < obj.m_terms.size(); ++j) {
                    bool evaluated = m_model->eval(obj.m_terms[j], val);
                    TRACE("opt", tout << mk_pp(obj.m_terms[j], m) << " " << val << "\n";);
                    if (evaluated) {
                        if (!m.is_true(val)) {
                            r += obj.m_weights[j];
                        }
                    }
                    else {
                        ok = false;
                    }
                }
                if (ok) {
                    maxsmt& ms = *m_maxsmts.find(obj.m_id);
                    if (is_lower) {
                        ms.update_upper(r);
                        TRACE("opt", tout << r << " " << ms.get_upper() << "\n";);                        
                    }
                    else {
                        ms.update_lower(r);
                        TRACE("opt", tout << r << " " << ms.get_lower() << "\n";);                        
                    }
                }
                break;
            }
            }
        }
    }

    void context::display_benchmark() {
        display(verbose_stream());
        return;

        if (opt_params(m_params).dump_benchmarks() && 
            sat_enabled() && 
            m_objectives.size() == 1 &&
            m_objectives[0].m_type == O_MAXSMT
            ) {
            objective& o = m_objectives[0];
            unsigned sz = o.m_terms.size();
            inc_sat_display(verbose_stream(), get_solver(), sz, o.m_terms.c_ptr(), o.m_weights.c_ptr());
        }

        
    }

    void context::display(std::ostream& out) {
        display_assignment(out);
    }

    void context::display_assignment(std::ostream& out) {
        if (m_scoped_state.m_objectives.size() != m_objectives.size()) {
            throw default_exception("check-sat has not been called with latest objectives");
        }
        out << "(objectives\n";
        for (unsigned i = 0; i < m_scoped_state.m_objectives.size(); ++i) {
            objective const& obj = m_scoped_state.m_objectives[i];
            out << " (";
            display_objective(out, obj);
            if (get_lower_as_num(i) != get_upper_as_num(i)) {
                out << "  (interval " << get_lower(i) << " " << get_upper(i) << ")";
            }
            else {
                out << " " << get_lower(i);
            }
            out << ")\n";
        }
        out << ")\n";
    }

    void context::display_objective(std::ostream& out, objective const& obj) const {
        switch(obj.m_type) {
        case O_MAXSMT: {
            symbol s = obj.m_id;
            if (s != symbol::null) {
                out << s;
            }
            break;
        }
        default:
            out << obj.m_term;
            break;
        }
    }

    inf_eps context::get_lower_as_num(unsigned idx) {
        if (idx >= m_objectives.size()) {
            throw default_exception("index out of bounds"); 
        }
        objective const& obj = m_objectives[idx];
        switch(obj.m_type) {
        case O_MAXSMT: 
            return inf_eps(m_maxsmts.find(obj.m_id)->get_lower());
        case O_MINIMIZE:
            return obj.m_adjust_value(m_optsmt.get_upper(obj.m_index));
        case O_MAXIMIZE: 
            return obj.m_adjust_value(m_optsmt.get_lower(obj.m_index));
        default:
            UNREACHABLE();
            return inf_eps();
        }        
    }

    inf_eps context::get_upper_as_num(unsigned idx) {
        if (idx >= m_objectives.size()) {
            throw default_exception("index out of bounds"); 
        }
        objective const& obj = m_objectives[idx];
        switch(obj.m_type) {
        case O_MAXSMT: 
            return inf_eps(m_maxsmts.find(obj.m_id)->get_upper());
        case O_MINIMIZE:
            return obj.m_adjust_value(m_optsmt.get_lower(obj.m_index));
        case O_MAXIMIZE: 
            return obj.m_adjust_value(m_optsmt.get_upper(obj.m_index));
        default:
            UNREACHABLE();
            return inf_eps();
        }
    }

    expr_ref context::get_lower(unsigned idx) {
        return to_expr(get_lower_as_num(idx));
    }

    expr_ref context::get_upper(unsigned idx) {
        return to_expr(get_upper_as_num(idx));
    }

    void context::to_exprs(inf_eps const& n, expr_ref_vector& es) {
        rational inf = n.get_infinity();
        rational r   = n.get_rational();
        rational eps = n.get_infinitesimal();
        es.push_back(m_arith.mk_numeral(inf, inf.is_int()));
        es.push_back(m_arith.mk_numeral(r, r.is_int()));
        es.push_back(m_arith.mk_numeral(eps, eps.is_int()));
    }

    expr_ref context::to_expr(inf_eps const& n) {
        rational inf = n.get_infinity();
        rational r   = n.get_rational();
        rational eps = n.get_infinitesimal();
        expr_ref_vector args(m);
        bool is_int = eps.is_zero() && r.is_int();
        if (!inf.is_zero()) {
            expr* oo = m.mk_const(symbol("oo"), is_int ? m_arith.mk_int() : m_arith.mk_real());
            if (inf.is_one()) {
                args.push_back(oo);
            }
            else {
                args.push_back(m_arith.mk_mul(m_arith.mk_numeral(inf, is_int), oo));
            }
        }
        if (!r.is_zero()) {
            args.push_back(m_arith.mk_numeral(r, is_int));
        }
        if (!eps.is_zero()) {
            expr* ep = m.mk_const(symbol("epsilon"), m_arith.mk_real());
            if (eps.is_one()) {
                args.push_back(ep);
            }
            else {
                args.push_back(m_arith.mk_mul(m_arith.mk_numeral(eps, is_int), ep));
            }
        }
        switch(args.size()) {
        case 0: return expr_ref(m_arith.mk_numeral(rational(0), true), m);
        case 1: return expr_ref(args[0].get(), m);
        default: return expr_ref(m_arith.mk_add(args.size(), args.c_ptr()), m);
        }
    }
       
    void context::set_simplify(tactic* tac) {
        m_simplify = tac;        
    }

    void context::clear_state() {
<<<<<<< HEAD
        m_pareto = nullptr;
        m_lns = nullptr;
=======
        set_pareto(nullptr);
>>>>>>> fc719a5e
        m_box_index = UINT_MAX;
        m_model.reset();
    }

    void context::set_pareto(pareto_base* p) {
        m_pareto = p;        
        m_pareto1 = p != nullptr;
    }

    void context::collect_statistics(statistics& stats) const {
        if (m_solver) {
            m_solver->collect_statistics(stats);
        }
        if (m_simplify) {
            m_simplify->collect_statistics(stats);
        }
        for (auto const& kv : m_maxsmts) {
            kv.m_value->collect_statistics(stats);
        }        
        get_memory_statistics(stats);
        get_rlimit_statistics(m.limit(), stats);
        if (m_qmax) {
            m_qmax->collect_statistics(stats);
        }
    }

    void context::collect_param_descrs(param_descrs & r) {
        opt_params::collect_param_descrs(r);
    }
    
    void context::updt_params(params_ref const& p) {
        m_params.append(p);
        if (m_solver) {
            m_solver->updt_params(m_params);
        }
        if (m_sat_solver) {
            m_sat_solver->updt_params(m_params);
        }
        m_optsmt.updt_params(m_params);
        for (auto & kv : m_maxsmts) {
            kv.m_value->updt_params(m_params);
        }
        opt_params _p(p);
        m_enable_sat = _p.enable_sat();
        m_enable_sls = _p.enable_sls();
        m_maxsat_engine = _p.maxsat_engine();
        m_pp_neat = _p.pp_neat();
    }

    std::string context::to_string() const {
        return to_string(false, m_scoped_state.m_hard, m_scoped_state.m_objectives);
    }

    std::string context::to_string_internal() const {
        return to_string(true, m_hard_constraints, m_objectives);
    }

    std::string context::to_string(bool is_internal, expr_ref_vector const& hard, vector<objective> const& objectives) const {
        smt2_pp_environment_dbg env(m);
        ast_pp_util visitor(m);
        std::ostringstream out;
        visitor.collect(hard);
        model_converter_ref mc = concat(m_model_converter.get(), m_fm.get());
                
        for (objective const& obj : objectives) {
            switch(obj.m_type) {
            case O_MAXIMIZE: 
            case O_MINIMIZE:
                visitor.collect(obj.m_term);
                break;
            case O_MAXSMT: 
                visitor.collect(obj.m_terms);
                break;
            default: 
                UNREACHABLE();
                break;
            }
        }

        if (is_internal && mc) { 
            mc->collect(visitor); 
        }

        param_descrs descrs;
        collect_param_descrs(descrs);
        m_params.display_smt2(out, "opt", descrs);
        visitor.display_decls(out);
        visitor.display_asserts(out, hard, m_pp_neat);
        for (objective const& obj : objectives) {
            switch(obj.m_type) {
            case O_MAXIMIZE: 
                out << "(maximize ";
                ast_smt2_pp(out, obj.m_term, env);
                out << ")\n";
                break;
            case O_MINIMIZE:
                out << "(minimize ";
                ast_smt2_pp(out, obj.m_term, env);
                out << ")\n";
                break;
            case O_MAXSMT: 
                for (unsigned j = 0; j < obj.m_terms.size(); ++j) {
                    out << "(assert-soft ";
                    ast_smt2_pp(out, obj.m_terms[j], env);
                    rational w = obj.m_weights[j];
                    
                    w.display_decimal(out << " :weight ", 3, true);
                    if (obj.m_id != symbol::null) {
                        if (is_smt2_quoted_symbol(obj.m_id)) {
                            out << " :id " << mk_smt2_quoted_symbol(obj.m_id);
                        }
                        else {
                            out << " :id " << obj.m_id;
                        }
                    }
                    out << ")\n";
                }
                break;
            default: 
                UNREACHABLE();
                break;
            }
        }        
        if (is_internal && mc) {
            mc->display(out);
        }
                
        out << "(check-sat)\n"; 
        return out.str();
    }

    void context::validate_model() {
        if (!gparams::get().get_bool("model_validate", false)) return;
        expr_ref_vector fmls(m);
        get_hard_constraints(fmls);
        expr_ref tmp(m);
        model_ref mdl;
        get_model(mdl);
        for (expr * f : fmls) {
            if (!mdl->eval(f, tmp) || !m.is_true(tmp)) {
                //IF_VERBOSE(0, m_fm->display(verbose_stream() << "fm\n"));
                //IF_VERBOSE(0, m_model_converter->display(verbose_stream() << "mc\n"));
                IF_VERBOSE(0, verbose_stream() << "Failed to validate " << mk_pp(f, m) << "\n" << tmp << "\n");
                //IF_VERBOSE(0, model_smt2_pp(verbose_stream(), m, *mdl, 0)); 
                IF_VERBOSE(11, verbose_stream() << to_string_internal() << "\n");
                exit(0);
            }
        }
    }

    void context::validate_maxsat(symbol const& id) {
        maxsmt& ms = *m_maxsmts.find(id);
        TRACE("opt", tout << "Validate: " << id << "\n";);
        for (unsigned i = 0; i < m_objectives.size(); ++i) {
            objective const& obj = m_objectives[i];
            if (obj.m_id == id && obj.m_type == O_MAXSMT) {        
                SASSERT(obj.m_type == O_MAXSMT);
                rational value(0);
                expr_ref val(m);
                for (unsigned i = 0; i < obj.m_terms.size(); ++i) {
                    bool evaluated = m_model->eval(obj.m_terms[i], val);
                    SASSERT(evaluated);
                    CTRACE("opt", evaluated && !m.is_true(val) && !m.is_false(val), tout << mk_pp(obj.m_terms[i], m) << " " << val << "\n";);
                    CTRACE("opt", !evaluated, tout << mk_pp(obj.m_terms[i], m) << "\n";);
                    if (evaluated && !m.is_true(val)) {
                        value += obj.m_weights[i];
                    }
                    // TBD: check that optimal was not changed.
                }
                value = obj.m_adjust_value(value);
                rational value0 = ms.get_lower();
                TRACE("opt", tout << "value " << value << " " << value0 << "\n";);
                SASSERT(value == value0);
            }
        }
    }

    void context::validate_lex() {
        rational r1;
        expr_ref val(m);
        for (unsigned i = 0; i < m_objectives.size(); ++i) {
            objective const& obj = m_objectives[i];
            switch(obj.m_type) {
            case O_MINIMIZE:
            case O_MAXIMIZE: {
                inf_eps n = m_optsmt.get_lower(obj.m_index);
                if (m_optsmt.objective_is_model_valid(obj.m_index) && 
                    n.get_infinity().is_zero() &&
                    n.get_infinitesimal().is_zero() &&
                    m_model->eval(obj.m_term, val) &&
                    is_numeral(val, r1)) {
                    rational r2 = n.get_rational();
                    if (obj.m_type == O_MINIMIZE) {
                        r1.neg();
                    }
                    CTRACE("opt", r1 != r2, tout << obj.m_term << " evaluates to " << r1 << " but has objective " << r2 << "\n";);
                    CTRACE("opt", r1 != r2, model_smt2_pp(tout, m, *m_model, 0););
                    SASSERT(r1 == r2);
                }
                break;
            }
            case O_MAXSMT: {
                rational value(0);
                for (unsigned i = 0; i < obj.m_terms.size(); ++i) {
                    bool evaluated = m_model->eval(obj.m_terms[i], val);
                    if (evaluated && !m.is_true(val)) {
                        value += obj.m_weights[i];
                    }
                    // TBD: check that optimal was not changed.
                }
                TRACE("opt", tout << "value " << value << "\n";);
                break;
            }
            }       
        } 
    }

    bool context::is_qsat_opt() {
        if (m_objectives.size() != 1) {
            return false;
        }
        if (m_objectives[0].m_type != O_MAXIMIZE && 
            m_objectives[0].m_type != O_MINIMIZE) {
            return false;
        }
        if (!m_arith.is_real(m_objectives[0].m_term)) {
            return false;
        }
        for (expr* fml : m_hard_constraints) {
            if (has_quantifiers(fml)) {
                return true;
            }
        }
        return false;
    }

    lbool context::run_qsat_opt() {
        SASSERT(is_qsat_opt());
        objective const& obj = m_objectives[0];
        app_ref term(obj.m_term);
        if (obj.m_type == O_MINIMIZE) {
            term = m_arith.mk_uminus(term);
        }
        inf_eps value;
        m_qmax = alloc(qe::qmax, m, m_params);
        lbool result = (*m_qmax)(m_hard_constraints, term, value, m_model);
        if (result != l_undef && obj.m_type == O_MINIMIZE) {
            value.neg();
        }
        m_optsmt.setup(*m_opt_solver.get());
        if (result == l_undef) {
            if (obj.m_type == O_MINIMIZE) {
                m_optsmt.update_upper(obj.m_index, value);
            }
            else {
                m_optsmt.update_lower(obj.m_index, value);
            }
        }
        else {
            m_optsmt.update_lower(obj.m_index, value);
            m_optsmt.update_upper(obj.m_index, value);
        }
        return result;
    }
}<|MERGE_RESOLUTION|>--- conflicted
+++ resolved
@@ -275,24 +275,12 @@
 #endif
         solver& s = get_solver();
         s.assert_expr(m_hard_constraints);
-<<<<<<< HEAD
         
         opt_params optp(m_params);
         symbol pri = optp.priority();
         if (pri == symbol("lns")) {
             return execute_lns();
         }
-
-        IF_VERBOSE(1, verbose_stream() << "(optimize:check-sat)\n");
-        lbool is_sat = s.check_sat(0,0);
-        TRACE("opt", s.display(tout << "initial search result: " << is_sat << "\n");); 
-        if (is_sat != l_false) {
-            s.get_model(m_model);
-            s.get_labels(m_labels);
-            if (is_sat == l_true) {
-                validate_model();
-            }
-=======
         display_benchmark();
         IF_VERBOSE(1, verbose_stream() << "(optimize:check-sat)\n";);
         lbool is_sat = s.check_sat(0,nullptr);
@@ -302,7 +290,6 @@
             s.get_model(m_model);
             s.get_labels(m_labels);
             model_updated(m_model.get());
->>>>>>> fc719a5e
         }
         if (is_sat != l_true) {
             TRACE("opt", tout << m_hard_constraints << "\n";);            
@@ -312,16 +299,19 @@
         TRACE("opt", model_smt2_pp(tout, m, *m_model, 0););
         m_optsmt.setup(*m_opt_solver.get());
         update_lower();
-
-        opt_params optp(m_params);
-        symbol pri = optp.priority();
         
-<<<<<<< HEAD
         switch (m_objectives.size()) {
         case 0:
             break;
         case 1:
-            is_sat = execute(m_objectives[0], true, false);
+            if (m_pareto1) {
+                is_sat = l_false;
+                m_pareto1 = false;
+            }
+            else {
+                m_pareto1 = (pri == symbol("pareto"));
+                is_sat = execute(m_objectives[0], true, false);
+            }
             break;
         default: {
             opt_params optp(m_params);
@@ -334,29 +324,12 @@
             }
             else if (pri == symbol("box")) {
                 is_sat = execute_box();
-=======
-        if (0 == m_objectives.size()) {
-            // no op
-        }
-        else if (1 == m_objectives.size()) {
-            if (m_pareto1) {
-                is_sat = l_false;
-                m_pareto1 = false;
->>>>>>> fc719a5e
             }
             else {
                 m_pareto1 = (pri == symbol("pareto"));
                 is_sat = execute(m_objectives[0], true, false);
             }
         }
-        else if (pri == symbol("pareto")) {
-            is_sat = execute_pareto();
-        }
-        else if (pri == symbol("box")) {
-            is_sat = execute_box();
-        }
-        else {
-            is_sat = execute_lex();
         }
         if (is_sat == l_true) validate_model();
         return adjust_unknown(is_sat);
@@ -1068,7 +1041,6 @@
         }
     }
 
-<<<<<<< HEAD
     /**
        \brief retrieve literals used by the neighborhood search feature.
      */
@@ -1087,7 +1059,6 @@
         }
     }
 
-=======
     void context::model_updated(model* md) {
         opt_params optp(m_params);
         symbol prefix = optp.solution_prefix();
@@ -1104,7 +1075,6 @@
     }
 
 
->>>>>>> fc719a5e
     bool context::verify_model(unsigned index, model* md, rational const& _v) {
         rational r;
         app_ref term = m_objectives[index].m_term;
@@ -1113,13 +1083,6 @@
         }
         rational v = m_objectives[index].m_adjust_value(_v);
         expr_ref val(m);
-<<<<<<< HEAD
-        //
-        // we have to clone the model so that maxsat solver can use 
-        // internal variables that are otherwise deleted from the model.
-        //
-=======
->>>>>>> fc719a5e
         model_ref mdl = md->copy();
         fix_model(mdl);
 
@@ -1473,12 +1436,8 @@
     }
 
     void context::clear_state() {
-<<<<<<< HEAD
         m_pareto = nullptr;
         m_lns = nullptr;
-=======
-        set_pareto(nullptr);
->>>>>>> fc719a5e
         m_box_index = UINT_MAX;
         m_model.reset();
     }
