/*++
  Copyright (c) 2017 Microsoft Corporation

  Module Name:

  nla_core.h

  Author:
    Lev Nachmanson (levnach)
    Nikolaj Bjorner (nbjorner)

--*/
#pragma once
#include "math/lp/factorization.h"
#include "math/lp/lp_types.h"
#include "math/lp/var_eqs.h"
#include "math/lp/nla_tangent_lemmas.h"
#include "math/lp/nla_basics_lemmas.h"
#include "math/lp/nla_order_lemmas.h"
#include "math/lp/nla_monotone_lemmas.h"
#include "math/lp/nla_grobner.h"
#include "math/lp/nla_powers.h"
#include "math/lp/nla_divisions.h"
#include "math/lp/emonics.h"
#include "math/lp/nex.h"
#include "math/lp/horner.h"
#include "math/lp/monomial_bounds.h"
#include "math/lp/nla_intervals.h"
#include "nlsat/nlsat_solver.h"
#include "smt/params/smt_params_helper.hpp"

namespace nra {
    class solver;
}

namespace nla {

template <typename A, typename B>
bool try_insert(const A& elem, B& collection) {
    auto it = collection.find(elem);
    if (it != collection.end())
        return false;
    collection.insert(elem);
    return true;
}


class core {
    friend struct common;
    friend class new_lemma;
    friend class grobner;
    friend class order;
    friend struct basics;
    friend struct tangents;
    friend class monotone;
    friend class powers;
    friend class intervals;
    friend class horner;
    friend class solver;
    friend class monomial_bounds;
    friend class nra::solver;

    struct stats {
        unsigned m_nla_explanations;
        unsigned m_nla_lemmas;
        unsigned m_nra_calls;
        unsigned m_bounds_improvements;
        stats() { reset(); }
        void reset() {
            memset(this, 0, sizeof(*this));
        }
    };

    stats    m_stats;
    unsigned m_nlsat_delay = 50;
    unsigned m_nlsat_fails = 0;

    bool should_run_bounded_nlsat();
    lbool bounded_nlsat();

    var_eqs<emonics>         m_evars;

    lp::lar_solver&          lra;
    reslimit&                m_reslim;
    smt_params_helper        m_params;
    std::function<bool(lpvar)> m_relevant;
    vector<lemma> *          m_lemma_vec;
    vector<ineq> *           m_literal_vec = nullptr;
    indexed_uint_set                m_to_refine;
    tangents                 m_tangents;
    basics                   m_basics;
    order                    m_order;
    monotone                 m_monotone;
    powers                   m_powers;
    divisions                m_divisions;
    intervals                m_intervals; 
    monomial_bounds          m_monomial_bounds;
    
    horner                   m_horner;
    grobner                  m_grobner;
    emonics                  m_emons;
    svector<lpvar>           m_add_buffer;
    mutable indexed_uint_set m_active_var_set;

    reslimit                 m_nra_lim;

    bool                     m_use_nra_model = false;
    nra::solver              m_nra;
    bool                     m_cautious_patching = true;
    lpvar                    m_patched_var = 0;
    monic const*             m_patched_monic = nullptr;      

    void check_weighted(unsigned sz, std::pair<unsigned, std::function<void(void)>>* checks);
<<<<<<< HEAD
    void add_bounds();
=======

    // try to improve bounds for variables in monomials.
    bool improve_bounds();

>>>>>>> 1d9e0feb
public:    
    // constructor
    core(lp::lar_solver& s, params_ref const& p, reslimit&);

    void insert_to_refine(lpvar j);
    void erase_from_to_refine(lpvar j);
    
    const indexed_uint_set&  active_var_set () const { return m_active_var_set;}
    bool active_var_set_contains(unsigned j) const { return m_active_var_set.contains(j); }

    void insert_to_active_var_set(unsigned j) const { 
        m_active_var_set.insert(j); 
    }    

    void clear_active_var_set() const { m_active_var_set.reset(); }

    unsigned get_var_weight(lpvar) const;

    reslimit& reslim() { return m_reslim; }  
    emonics& emons() { return m_emons; }
    const emonics& emons() const { return m_emons; }

    bool has_relevant_monomial() const;

    bool compare_holds(const rational& ls, llc cmp, const rational& rs) const;
    
    rational value(const lp::lar_term& r) const;
    
    lp::lar_term subs_terms_to_columns(const lp::lar_term& t) const;
    bool ineq_holds(const ineq& n) const;
    bool lemma_holds(const lemma& l) const;
    bool is_monic_var(lpvar j) const { return m_emons.is_monic_var(j); }
    const rational& val(lpvar j) const { return lra.get_column_value(j).x; }

    const rational& var_val(const monic& m) const { return lra.get_column_value(m.var()).x; }

    rational mul_val(const monic& m) const { 
        rational r(1);
        for (lpvar v : m.vars()) r *= lra.get_column_value(v).x;
        return r;
    }

    bool canonize_sign_is_correct(const monic& m) const;

    lpvar var(monic const& sv) const { return sv.var(); }

    rational val_rooted(const monic& m) const { return m.rsign()*val(m.var()); }

    rational val(const factor& f) const {  return f.rat_sign() * (f.is_var()? val(f.var()) : var_val(m_emons[f.var()])); }

    rational val(const factorization&) const;
    
    lpvar var(const factor& f) const { return f.var(); }

    smt_params_helper const & params() const { return m_params; }

    // returns true if the combination of the Horner's schema and Grobner Basis should be called
    bool need_run_horner() const { 
        return params().arith_nl_horner() && lp_settings().stats().m_nla_calls % params().arith_nl_horner_frequency() == 0; 
    }

    bool need_run_grobner() const { 
        return params().arith_nl_grobner() && lp_settings().stats().m_nla_calls % params().arith_nl_grobner_frequency() == 0; 
    }

    void set_active_vars_weights(nex_creator&);
    std::unordered_set<lpvar> get_vars_of_expr_with_opening_terms(const nex* e);
    
    void incremental_linearization(bool);
    
    svector<lpvar> sorted_rvars(const factor& f) const;
    bool done() const;

    
    // the value of the factor is equal to the value of the variable multiplied
    // by the canonize_sign
    bool canonize_sign(const factor& f) const;
    bool canonize_sign(const factorization& f) const;

    bool canonize_sign(lpvar j) const;
    
    // the value of the rooted monomias is equal to the value of the m.var() variable multiplied
    // by the canonize_sign
    bool canonize_sign(const monic& m) const;
    

    void deregister_monic_from_monicomials (const monic & m, unsigned i);

    void deregister_monic_from_tables(const monic & m, unsigned i);

    void add_monic(lpvar v, unsigned sz, lpvar const* vs);   
    void add_idivision(lpvar q, lpvar x, lpvar y) { m_divisions.add_idivision(q, x, y); }
    void add_rdivision(lpvar q, lpvar x, lpvar y) { m_divisions.add_rdivision(q, x, y); }
    void add_bounded_division(lpvar q, lpvar x, lpvar y) { m_divisions.add_bounded_division(q, x, y); }

    void set_relevant(std::function<bool(lpvar)>& is_relevant) { m_relevant = is_relevant; }
    bool is_relevant(lpvar v) const { return !m_relevant || m_relevant(v); }

    void push();     
    void pop(unsigned n);

    trail_stack& trail() { return m_emons.get_trail_stack(); }

    rational mon_value_by_vars(unsigned i) const;
    rational product_value(const monic & m) const;
    
    // return true iff the monic value is equal to the product of the values of the factors
    bool check_monic(const monic& m) const;
   

    std::ostream & print_ineq(const ineq & in, std::ostream & out) const;
    std::ostream & print_var(lpvar j, std::ostream & out) const;
    std::ostream & print_monics(std::ostream & out) const;    
    std::ostream & print_ineqs(const lemma& l, std::ostream & out) const;    
    std::ostream & print_factorization(const factorization& f, std::ostream& out) const;
    template <typename T>
    std::ostream& print_product(const T & m, std::ostream& out) const;    
    template <typename T>
    std::string product_indices_str(const T & m) const;
    std::string var_str(lpvar) const;
    
    std::ostream & print_factor(const factor& f, std::ostream& out) const;
    std::ostream & print_factor_with_vars(const factor& f, std::ostream& out) const;
    std::ostream & print_factor_with_vars(lpvar j, std::ostream& out) const { return print_var(j, out); }
    std::ostream& print_monic(const monic& m, std::ostream& out) const;
    std::ostream& print_bfc(const factorization& m, std::ostream& out) const;
    std::ostream& print_monic_with_vars(unsigned i, std::ostream& out) const;
    template <typename T>
    std::ostream& print_product_with_vars(const T& m, std::ostream& out) const;
    std::ostream& print_monic_with_vars(const monic& m, std::ostream& out) const;
    std::ostream& print_explanation(const lp::explanation& exp, std::ostream& out) const;
    std::ostream& diagnose_pdd_miss(std::ostream& out);
    template <typename T>
    void trace_print_rms(const T& p, std::ostream& out);
    void trace_print_monic_and_factorization(const monic& rm, const factorization& f, std::ostream& out) const;
    void print_monic_stats(const monic& m, std::ostream& out);    
    void print_stats(std::ostream& out);
 
    pp_var pp(lpvar j) const { return pp_var(*this, j); }
    pp_fac pp(factor const& f) const { return pp_fac(*this, f); }
    pp_factorization pp(factorization const& f) const { return pp_factorization(*this, f); }
 
    std::ostream& print_lemma(const lemma& l, std::ostream& out) const;
    

    void trace_print_ol(const monic& ac,
                        const factor& a,
                        const factor& c,
                        const monic& bc,
                        const factor& b,
                        std::ostream& out);

        
    void mk_ineq_no_expl_check(new_lemma& lemma, lp::lar_term& t, llc cmp, const rational& rs);
    
    void maybe_add_a_factor(lpvar i,
                            const factor& c,
                            std::unordered_set<lpvar>& found_vars,
                            std::unordered_set<unsigned>& found_rm,
                            vector<factor> & r) const;

    llc apply_minus(llc cmp);
    
    void fill_explanation_and_lemma_sign(new_lemma& lemma, const monic& a, const monic & b, rational const& sign);

    svector<lpvar> reduce_monic_to_rooted(const svector<lpvar> & vars, rational & sign) const;

    monic_coeff canonize_monic(monic const& m) const;

    int vars_sign(const svector<lpvar>& v);
    bool has_upper_bound(lpvar j) const; 
    bool has_lower_bound(lpvar j) const;
    bool no_bounds(lpvar j) const {
        return !has_upper_bound(j) && !has_lower_bound(j);
    }
    const rational& get_upper_bound(unsigned j) const;
    const rational& get_lower_bound(unsigned j) const;    
    bool has_lower_bound(lp::var_index var, u_dependency*& ci, lp::mpq& value, bool& is_strict) const { 
        return lra.has_lower_bound(var, ci, value, is_strict); 
    }
    bool has_upper_bound(lp::var_index var, u_dependency*& ci, lp::mpq& value, bool& is_strict) const {
        return lra.has_upper_bound(var, ci, value, is_strict);
    }

    
    bool zero_is_an_inner_point_of_bounds(lpvar j) const;    
    bool var_is_int(lpvar j) const { return lra.column_is_int(j); }
    int rat_sign(const monic& m) const;
    inline int rat_sign(lpvar j) const { return nla::rat_sign(val(j)); }

    bool sign_contradiction(const monic& m) const;

    bool var_is_fixed_to_zero(lpvar j) const;
    bool var_is_fixed_to_val(lpvar j, const rational& v) const;

    bool var_is_fixed(lpvar j) const;
    bool var_is_free(lpvar j) const;
        
    bool find_canonical_monic_of_vars(const svector<lpvar>& vars, lpvar & i) const;
    bool is_canonical_monic(lpvar) const;
    bool elists_are_consistent(bool check_in_model) const;
    bool elist_is_consistent(const std::unordered_set<lpvar>&) const;
    bool var_has_positive_lower_bound(lpvar j) const;

    bool var_has_negative_upper_bound(lpvar j) const;
    
    bool var_is_separated_from_zero(lpvar j) const;

    bool vars_are_equiv(lpvar a, lpvar b) const;    
    bool explain_ineq(new_lemma& lemma, const lp::lar_term& t, llc cmp, const rational& rs);
    bool explain_upper_bound(const lp::lar_term& t, const rational& rs, lp::explanation& e) const;
    bool explain_lower_bound(const lp::lar_term& t, const rational& rs, lp::explanation& e) const;
    bool explain_coeff_lower_bound(const lp::lar_term::ival& p, rational& bound, lp::explanation& e) const;
    bool explain_coeff_upper_bound(const lp::lar_term::ival& p, rational& bound, lp::explanation& e) const;
    bool explain_by_equiv(const lp::lar_term& t, lp::explanation& e) const;
    bool has_zero_factor(const factorization& factorization) const;

    template <typename T>
    bool mon_has_zero(const T& product) const;
    lp::lp_settings& lp_settings();
    const lp::lp_settings& lp_settings() const;
    unsigned random();

    // we look for octagon constraints here, with a left part  +-x +- y 
    void collect_equivs();

    bool is_octagon_term(const lp::lar_term& t, bool & sign, lpvar& i, lpvar &j) const;
    
    void add_equivalence_maybe(const lp::lar_term* t, u_dependency* c0, u_dependency* c1);

    void init_vars_equivalence();

    bool vars_table_is_ok() const;

    bool rm_table_is_ok() const;
    
    bool tables_are_ok() const;
    
    bool var_is_a_root(lpvar j) const;

    template <typename T>
    bool vars_are_roots(const T& v) const;

    void register_monic_in_tables(unsigned i_mon);

    void register_monics_in_tables();

    void clear();
    
    void init_search();

    void init_to_refine();

    bool divide(const monic& bc, const factor& c, factor & b) const;
    
    std::unordered_set<lpvar> collect_vars(const lemma& l) const;

    bool rm_check(const monic&) const;
    std::unordered_map<unsigned, unsigned_vector> get_rm_by_arity();

    void negate_relation(new_lemma& lemma, unsigned j, const rational& a);
    void negate_factor_equality(new_lemma& lemma, const factor& c, const factor& d);    
    void negate_factor_relation(new_lemma& lemma, const rational& a_sign, const factor& a, const rational& b_sign, const factor& b);

    bool  find_bfc_to_refine_on_monic(const monic&, factorization & bf);
    
    bool  find_bfc_to_refine(const monic* & m, factorization& bf);

    bool  conflict_found() const;
    
    lbool check(vector<ineq>& ineqs, vector<lemma>& l_vec);
    lbool check_power(lpvar r, lpvar x, lpvar y, vector<lemma>& l_vec);
    void check_bounded_divisions(vector<lemma>&);

    bool  no_lemmas_hold() const;
    
    lbool  test_check(vector<lemma>& l);
    lpvar map_to_root(lpvar) const;
    std::ostream& print_terms(std::ostream&) const;
    std::ostream& print_term(const lp::lar_term&, std::ostream&) const;

    template <typename T>
    std::ostream& print_row(const T& row, std::ostream& out) const {
        vector<std::pair<rational, lpvar>> v;
        for (auto p : row) {
            v.push_back(std::make_pair(p.coeff(), p.var()));
        }
        return lp::print_linear_combination_customized(v, [this](lpvar j) { return var_str(j); }, out);
    }
    
    bool influences_nl_var(lpvar) const;
    bool is_nl_var(lpvar) const;
    
    bool is_used_in_monic(lpvar) const;
    void patch_monomials();
    void patch_monomials_on_to_refine();
    void patch_monomial(lpvar);
    bool var_breaks_correct_monic(lpvar) const;
    bool var_breaks_correct_monic_as_factor(lpvar, const monic&) const;
    void update_to_refine_of_var(lpvar j);
    bool try_to_patch(const rational&);
    bool to_refine_is_correct() const;
    bool is_patch_blocked(lpvar u, const lp::impq&) const;
    bool has_big_num(const monic&) const;
    bool var_is_big(lpvar) const;
    bool has_real(const factorization&) const;
    bool has_real(const monic& m) const;
    void set_use_nra_model(bool m);
    bool use_nra_model() const { return m_use_nra_model; }
    void collect_statistics(::statistics&);
private:
    void restore_patched_values();
    void constrain_nl_in_tableau();
    bool solve_tableau();
    void restore_tableau();
    void save_tableau();
    bool integrality_holds();
};  // end of core

struct pp_mon {
    core const& c;
    monic const& m;
    pp_mon(core const& c, monic const& m): c(c), m(m) {}
    pp_mon(core const& c, lpvar v): c(c), m(c.emons()[v]) {}
};
struct pp_mon_with_vars {
    core const& c;
    monic const& m;
    pp_mon_with_vars(core const& c, monic const& m): c(c), m(m) {}
    pp_mon_with_vars(core const& c, lpvar v): c(c), m(c.emons()[v]) {}
};

inline std::ostream& operator<<(std::ostream& out, pp_mon const& p) { return p.c.print_monic(p.m, out); }
inline std::ostream& operator<<(std::ostream& out, pp_mon_with_vars const& p) { return p.c.print_monic_with_vars(p.m, out); }
inline std::ostream& operator<<(std::ostream& out, pp_fac const& f) { return f.c.print_factor(f.f, out); }
inline std::ostream& operator<<(std::ostream& out, pp_factorization const& f) { return f.c.print_factorization(f.f, out); }
inline std::ostream& operator<<(std::ostream& out, pp_var const& v) { return v.c.print_var(v.v, out); }

} // end of namespace nla
<|MERGE_RESOLUTION|>--- conflicted
+++ resolved
@@ -111,14 +111,10 @@
     monic const*             m_patched_monic = nullptr;      
 
     void check_weighted(unsigned sz, std::pair<unsigned, std::function<void(void)>>* checks);
-<<<<<<< HEAD
     void add_bounds();
-=======
-
     // try to improve bounds for variables in monomials.
     bool improve_bounds();
 
->>>>>>> 1d9e0feb
 public:    
     // constructor
     core(lp::lar_solver& s, params_ref const& p, reslimit&);
