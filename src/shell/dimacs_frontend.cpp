--- conflicted
+++ resolved
@@ -169,11 +169,7 @@
     params_ref p = gparams::get_module("sat");
     p.set_bool("produce_models", true);
     reslimit limit;
-<<<<<<< HEAD
     sat::solver solver(p, limit);
-=======
-    sat::solver solver(p, limit, nullptr);
->>>>>>> fc719a5e
     g_solver = &solver;
 
     if (file_name) {
@@ -191,11 +187,7 @@
     
     lbool r;
     vector<sat::literal_vector> tracking_clauses;
-<<<<<<< HEAD
     sat::solver solver2(p, limit);
-=======
-    sat::solver solver2(p, limit, nullptr);
->>>>>>> fc719a5e
     if (p.get_bool("dimacs.core", false)) {
         g_solver = &solver2;        
         sat::literal_vector assumptions;
