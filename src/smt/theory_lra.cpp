--- conflicted
+++ resolved
@@ -2200,17 +2200,6 @@
             finish_bound_propagation();
     }
     
-<<<<<<< HEAD
-    void calculate_implied_bounds_for_monic(lpvar monic_var, const svector<lpvar>& vars) {
-        m_bp.propagate_monic(monic_var, vars);
-    }
-    
-    void propagate_bounds_for_touched_monomials() {
-        for (unsigned v : m_nla->monics_with_changed_bounds()) {
-            calculate_implied_bounds_for_monic(v, m_nla->get_core().emons()[v].vars());
-        }
-        m_nla->reset_monics_with_changed_bounds();
-=======
     void propagate_bounds_for_touched_monomials() {
         m_nla->init_bound_propagation();
         for (unsigned v : m_nla->monics_with_changed_bounds()) 
@@ -2219,7 +2208,6 @@
         m_nla->reset_monics_with_changed_bounds();
         for (const auto & l : m_nla_lemma_vector) 
             false_case_of_check_nla(l);
->>>>>>> a3e2e68d
     }
 
     void propagate_bounds_with_nlp() {
