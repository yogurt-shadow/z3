--- conflicted
+++ resolved
@@ -2086,12 +2086,7 @@
         enode_vector::const_iterator end = n->end_parents();
         for (; it != end; ++it) {
             enode * p = *it;
-<<<<<<< HEAD
             if (p->get_decl() == f  && 
-                p->get_num_args() == num_args && 
-=======
-            if (p->get_decl() == f  &&
->>>>>>> b2d590e0
                 m_context.is_relevant(p)  &&
                 p->is_cgr() &&
                 i < p->get_num_args() &&
