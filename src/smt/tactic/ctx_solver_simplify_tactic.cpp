/*++
Copyright (c) 2012 Microsoft Corporation

Module Name:

    ctx_solver_simplify_tactic.cpp

Abstract:

    Context simplifier for propagating solver assignments.

Author:

    Nikolaj (nbjorner) 2012-3-6

Notes:

--*/

#include "smt/tactic/ctx_solver_simplify_tactic.h"
#include "ast/arith_decl_plugin.h"
#include "smt/params/smt_params.h"
#include "smt/smt_kernel.h"
#include "ast/ast_pp.h"
#include "ast/rewriter/mk_simplified_app.h"
#include "ast/ast_util.h"

class ctx_solver_simplify_tactic : public tactic {
    ast_manager&          m;
    params_ref            m_params;
    smt_params            m_front_p;
    smt::kernel           m_solver;
    arith_util            m_arith;
    mk_simplified_app     m_mk_app;
    func_decl_ref         m_fn;
    obj_map<sort, func_decl*> m_fns;
    unsigned              m_num_steps;
public:
    ctx_solver_simplify_tactic(ast_manager & m, params_ref const & p = params_ref()):
        m(m), m_params(p), m_solver(m, m_front_p),  
        m_arith(m), m_mk_app(m), m_fn(m), m_num_steps(0) {
        sort* i_sort = m_arith.mk_int();
        m_fn = m.mk_func_decl(symbol(0xbeef101), i_sort, m.mk_bool_sort());
    }

    tactic * translate(ast_manager & m) override {
        return alloc(ctx_solver_simplify_tactic, m, m_params);
    }

    ~ctx_solver_simplify_tactic() override {
        obj_map<sort, func_decl*>::iterator it = m_fns.begin(), end = m_fns.end();
        for (; it != end; ++it) {
            m.dec_ref(it->m_value);
        }
        m_fns.reset();
    }

    void updt_params(params_ref const & p) override {
        m_solver.updt_params(p);
    }

    void collect_param_descrs(param_descrs & r) override {
        m_solver.collect_param_descrs(r); 
    }
    
    void collect_statistics(statistics & st) const override {
        st.update("solver-simplify-steps", m_num_steps);
    }

    void reset_statistics() override { m_num_steps = 0; }
    
<<<<<<< HEAD
    virtual void operator()(goal_ref const & in, 
                            goal_ref_buffer & result) {
        
=======
    void operator()(goal_ref const & in,
                    goal_ref_buffer & result,
                    model_converter_ref & mc,
                    proof_converter_ref & pc,
                    expr_dependency_ref & core) override {
        mc = nullptr; pc = nullptr; core = nullptr;
>>>>>>> fc719a5e
        reduce(*(in.get()));
        in->inc_depth();
        result.push_back(in.get());
    }

    void cleanup() override {
        reset_statistics();
        m_solver.reset();
    }

protected:


    void reduce(goal& g) {
        SASSERT(g.is_well_sorted());
        expr_ref fml(m);
        tactic_report report("ctx-solver-simplify", g);
        if (g.inconsistent())
            return;
        ptr_vector<expr> fmls;
        g.get_formulas(fmls);
        fml = mk_and(m, fmls.size(), fmls.c_ptr());
        m_solver.push();
        reduce(fml);
        m_solver.pop(1);
        SASSERT(m_solver.get_scope_level() == 0);
        TRACE("ctx_solver_simplify_tactic",
              for (unsigned i = 0; i < fmls.size(); ++i) {
                  tout << mk_pp(fmls[i], m) << "\n";
              }
              tout << "=>\n";
              tout << mk_pp(fml, m) << "\n";);
        DEBUG_CODE(
        {
            m_solver.push();
            expr_ref fml1(m);
            fml1 = mk_and(m, fmls.size(), fmls.c_ptr());
            fml1 = m.mk_iff(fml, fml1);
            fml1 = m.mk_not(fml1);
            m_solver.assert_expr(fml1);
            lbool is_sat = m_solver.check();
            TRACE("ctx_solver_simplify_tactic", tout << "is non-equivalence sat?: " << is_sat << "\n";);
            if (is_sat == l_true) {
                TRACE("ctx_solver_simplify_tactic", 
                      tout << "result is not equivalent to input\n";
                      tout << mk_pp(fml1, m) << "\n";);
                UNREACHABLE();
            }
            m_solver.pop(1);
        });
        g.reset();
        g.assert_expr(fml, nullptr, nullptr);
        IF_VERBOSE(TACTIC_VERBOSITY_LVL, verbose_stream() << "(ctx-solver-simplify :num-steps " << m_num_steps << ")\n";);
        SASSERT(g.is_well_sorted());        
    }

    struct expr_pos {
        unsigned m_parent;
        unsigned m_self;
        unsigned m_idx;
        expr*    m_expr;
        expr_pos(unsigned p, unsigned s, unsigned i, expr* e):
            m_parent(p), m_self(s), m_idx(i), m_expr(e)
        {}
        expr_pos():
            m_parent(0), m_self(0), m_idx(0), m_expr(nullptr)
        {}
    };

    void reduce(expr_ref& result){
        SASSERT(m.is_bool(result));
        ptr_vector<expr> names;
        svector<expr_pos> todo;
        expr_ref_vector fresh_vars(m), trail(m);
        expr_ref res(m), tmp(m);
        obj_map<expr, expr_pos> cache;        
        unsigned id = 1, child_id = 0;
        expr_ref n2(m), fml(m);
        unsigned parent_pos = 0, self_pos = 0, self_idx = 0;
        app * a;
        unsigned sz;
        expr_pos path_r;
        expr_ref_vector args(m);
        expr_ref n = mk_fresh(id, m.mk_bool_sort());
        trail.push_back(n);        

        fml = result.get();
        tmp = m.mk_not(m.mk_iff(fml, n));
        m_solver.assert_expr(tmp);

        todo.push_back(expr_pos(0,0,0,fml));
        names.push_back(n);
        m_solver.push();

        while (!todo.empty() && !m.canceled()) {            
            expr_ref res(m);
            args.reset();
            expr* e    = todo.back().m_expr;
            self_pos   = todo.back().m_self;
            parent_pos = todo.back().m_parent;
            self_idx   = todo.back().m_idx;
            n = names.back();
            
            if (cache.contains(e)) {
                goto done;
            }
            if (m.is_bool(e) && simplify_bool(n, res)) {
                TRACE("ctx_solver_simplify_tactic", 
                      tout << "simplified: " << mk_pp(e, m) << " |-> " << mk_pp(res, m) << "\n";);
                goto done;
            }
            if (!is_app(e)) {
                res = e;
                goto done;
            }
            
            a = to_app(e);
            sz = a->get_num_args();            
            n2 = nullptr;

            for (unsigned i = 0; i < sz; ++i) {
                expr* arg = a->get_arg(i);
                if (cache.find(arg, path_r)) {
                    //
                    // This is a single traversal version of the context
                    // simplifier. It simplifies only the first occurrence of 
                    // a sub-term with respect to the context.
                    //
                                        
                    if (path_r.m_parent == self_pos && path_r.m_idx == i) {
                        args.push_back(path_r.m_expr);
                    }
                    else {
                        args.push_back(arg);
                    }
                }
                else if (!n2) {
                    n2 = mk_fresh(id, m.get_sort(arg));
                    trail.push_back(n2);
                    todo.push_back(expr_pos(self_pos, child_id++, i, arg));
                    names.push_back(n2);
                    args.push_back(n2);
                }
                else {
                    args.push_back(arg);
                }
            }
            m_mk_app(a->get_decl(), args.size(), args.c_ptr(), res);
            trail.push_back(res);
            // child needs to be visited.
            if (n2) {
                m_solver.push();
                tmp = m.mk_eq(res, n);
                m_solver.assert_expr(tmp);
                continue;
            }
        
        done:
            if (res) {
                cache.insert(e, expr_pos(parent_pos, self_pos, self_idx, res));
            }            
            
            todo.pop_back();
            names.pop_back();
            m_solver.pop(1);
        }
        if (!m.canceled()) {
            VERIFY(cache.find(fml, path_r));
            result = path_r.m_expr;
        }
    }

    bool simplify_bool(expr* n, expr_ref& res) {
        expr_ref tmp(m);
        m_solver.push();
        m_solver.assert_expr(n);
        lbool is_sat = m_solver.check();
        m_solver.pop(1);
        if (is_sat == l_false) {
            res = m.mk_true();
            return true;
        }

        m_solver.push();
        tmp = m.mk_not(n);
        m_solver.assert_expr(tmp);
        is_sat = m_solver.check();
        m_solver.pop(1);
        if (is_sat == l_false) {
            res = m.mk_false();
            return true;
        }

        return false;
    }

    expr_ref mk_fresh(unsigned& id, sort* s) {
        func_decl* fn;
        if (m.is_bool(s)) {
            fn = m_fn;
        }
        else if (!m_fns.find(s, fn)) {
            fn = m.mk_func_decl(symbol(0xbeef101 + id), m_arith.mk_int(), s);
            m.inc_ref(fn);
            m_fns.insert(s, fn);
        }
        return expr_ref(m.mk_app(fn, m_arith.mk_numeral(rational(id++), true)), m);
    }
    
};

tactic * mk_ctx_solver_simplify_tactic(ast_manager & m, params_ref const & p) {
    return clean(alloc(ctx_solver_simplify_tactic, m, p));
}<|MERGE_RESOLUTION|>--- conflicted
+++ resolved
@@ -69,18 +69,8 @@
 
     void reset_statistics() override { m_num_steps = 0; }
     
-<<<<<<< HEAD
-    virtual void operator()(goal_ref const & in, 
-                            goal_ref_buffer & result) {
-        
-=======
-    void operator()(goal_ref const & in,
-                    goal_ref_buffer & result,
-                    model_converter_ref & mc,
-                    proof_converter_ref & pc,
-                    expr_dependency_ref & core) override {
-        mc = nullptr; pc = nullptr; core = nullptr;
->>>>>>> fc719a5e
+    void operator()(goal_ref const & in, 
+                    goal_ref_buffer & result) override {
         reduce(*(in.get()));
         in->inc_depth();
         result.push_back(in.get());
