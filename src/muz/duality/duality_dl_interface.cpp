/*++
  Copyright (c) 2013 Microsoft Corporation

  Module Name:

  duality_dl_interface.cpp

  Abstract:

  SMT2 interface for Duality

  Author:

  Krystof Hoder (t-khoder) 2011-9-22.
  Modified by Ken McMIllan (kenmcmil) 2013-4-18.

  Revision History:

  --*/

#include "dl_context.h"
#include "dl_mk_coi_filter.h"
#include "dl_mk_interp_tail_simplifier.h"
#include "dl_mk_subsumption_checker.h"
#include "dl_mk_rule_inliner.h"
#include "dl_rule.h"
#include "dl_rule_transformer.h"
#include "smt2parser.h"
#include "duality_dl_interface.h"
#include "dl_rule_set.h"
#include "dl_mk_slice.h"
#include "dl_mk_unfold.h"
#include "dl_mk_coalesce.h"
#include "expr_abstract.h"
#include "model_smt2_pp.h"
#include "model_v2_pp.h"
#include "fixedpoint_params.hpp"
#include "used_vars.h"
#include "func_decl_dependencies.h"
#include "dl_transforms.h"

// template class symbol_table<family_id>;

#ifdef WIN32
#pragma warning(disable:4996)
#pragma warning(disable:4800)
#pragma warning(disable:4267)
#pragma warning(disable:4101)
#endif

#include "duality.h"
#include "duality_profiling.h"

// using namespace Duality;

namespace Duality {

    enum DualityStatus {StatusModel, StatusRefutation, StatusUnknown, StatusNull};

    class duality_data {
    public:
        context ctx;
        RPFP::LogicSolver *ls;
        RPFP *rpfp;
    
        DualityStatus status;
        std::vector<expr> clauses;
        std::vector<std::vector<RPFP::label_struct> > clause_labels;
        hash_map<RPFP::Edge *,int> map;  // edges to clauses
        Solver *old_rs;
        Solver::Counterexample cex;

        duality_data(ast_manager &_m) : ctx(_m,config(params_ref())) {
            ls = 0;
            rpfp = 0;
            status = StatusNull;
            old_rs = 0;
        }
        ~duality_data(){
            if(old_rs)
                dealloc(old_rs);
            if(rpfp)
                dealloc(rpfp);
            if(ls)
                dealloc(ls);
        }
    };


    dl_interface::dl_interface(datalog::context& dl_ctx) :
        engine_base(dl_ctx.get_manager(), "duality"),
        m_ctx(dl_ctx)

    {
        _d = 0;
        //   dl_ctx.get_manager().toggle_proof_mode(PGM_FINE);
    }


    dl_interface::~dl_interface() {
        if(_d)
            dealloc(_d);
    }


    //
    // Check if the new rules are weaker so that we can 
    // re-use existing context.
    // 
#if 0
    void dl_interface::check_reset() {
        // TODO
        datalog::rule_ref_vector const& new_rules = m_ctx.get_rules().get_rules();
        datalog::rule_ref_vector const& old_rules = m_old_rules.get_rules();  
        bool is_subsumed = !old_rules.empty();
        for (unsigned i = 0; is_subsumed && i < new_rules.size(); ++i) {
            is_subsumed = false;
            for (unsigned j = 0; !is_subsumed && j < old_rules.size(); ++j) {
                if (m_ctx.check_subsumes(*old_rules[j], *new_rules[i])) {
                    is_subsumed = true;
                }
            }
            if (!is_subsumed) {
                TRACE("pdr", new_rules[i]->display(m_ctx, tout << "Fresh rule "););
                m_context->reset();
            }
        }
        m_old_rules.reset();
        m_old_rules.add_rules(new_rules.size(), new_rules.c_ptr());
    }
#endif


<<<<<<< HEAD
lbool dl_interface::query(::expr * query) {

  // we restore the initial state in the datalog context
  m_ctx.ensure_opened();

  // if there is old data, get the cex and dispose (later)
  duality_data *old_data = _d;
  Solver *old_rs = 0;
  if(old_data){
    old_rs = old_data->old_rs;
    old_rs->GetCounterexample().swap(old_data->cex);
  }

  scoped_proof generate_proofs_please(m_ctx.get_manager());

  // make a new problem and solver
  _d = alloc(duality_data,m_ctx.get_manager());
  _d->ctx.set("mbqi",m_ctx.get_params().duality_mbqi());
  _d->ls = alloc(RPFP::iZ3LogicSolver,_d->ctx);
  _d->rpfp = alloc(RPFP,_d->ls);



  expr_ref_vector rules(m_ctx.get_manager());
  svector< ::symbol> names;  
  vector<unsigned> bounds;
  // m_ctx.get_rules_as_formulas(rules, names);


  // If using SAS 2013 abstractiion, we need to perform some transforms
  expr_ref query_ref(m_ctx.get_manager());
  if(m_ctx.quantify_arrays()){
    datalog::rule_manager& rm = m_ctx.get_rule_manager();
    rm.mk_query(query, m_ctx.get_rules());
    apply_default_transformation(m_ctx);
    datalog::rule_set &rs = m_ctx.get_rules();
    if(m_ctx.get_rules().get_output_predicates().empty())
        query_ref = m_ctx.get_manager().mk_false();
    else {
        func_decl_ref query_pred(m_ctx.get_manager());
        query_pred = m_ctx.get_rules().get_output_predicate();
        ptr_vector<sort> sorts;
        unsigned nargs = query_pred.get()->get_arity();
        expr_ref_vector vars(m_ctx.get_manager());
        for(unsigned i = 0; i < nargs; i++){
          ::sort *s = query_pred.get()->get_domain(i);
          vars.push_back(m_ctx.get_manager().mk_var(nargs-1-i,s));
        }
        query_ref = m_ctx.get_manager().mk_app(query_pred.get(),nargs,vars.c_ptr());
        query = query_ref.get();
    }
    unsigned nrules = rs.get_num_rules();
    for(unsigned i = 0; i < nrules; i++){
      expr_ref f(m_ctx.get_manager());
      rm.to_formula(*rs.get_rule(i), f);
      rules.push_back(f);
    }
  }
  else 
    m_ctx.get_raw_rule_formulas(rules, names, bounds);

  // get all the rules as clauses
  std::vector<expr> &clauses = _d->clauses;
  clauses.clear();
  for (unsigned i = 0; i < rules.size(); ++i) {
    expr e(_d->ctx,rules[i].get());
    clauses.push_back(e);
  }
=======
    lbool dl_interface::query(::expr * query) {

        // we restore the initial state in the datalog context
        m_ctx.ensure_opened();

        // if there is old data, get the cex and dispose (later)
        duality_data *old_data = _d;
        Solver *old_rs = 0;
        if(old_data){
            old_rs = old_data->old_rs;
            old_rs->GetCounterexample().swap(old_data->cex);
        }

        scoped_proof generate_proofs_please(m_ctx.get_manager());

        // make a new problem and solver
        _d = alloc(duality_data,m_ctx.get_manager());
        _d->ctx.set("mbqi",m_ctx.get_params().mbqi());
        _d->ls = alloc(RPFP::iZ3LogicSolver,_d->ctx);
        _d->rpfp = alloc(RPFP,_d->ls);



        expr_ref_vector rules(m_ctx.get_manager());
        svector< ::symbol> names;  
        vector<unsigned> bounds;
        // m_ctx.get_rules_as_formulas(rules, names);


        // If using SAS 2013 abstractiion, we need to perform some transforms
        expr_ref query_ref(m_ctx.get_manager());
        if(m_ctx.quantify_arrays()){
            datalog::rule_manager& rm = m_ctx.get_rule_manager();
            rm.mk_query(query, m_ctx.get_rules());
            apply_default_transformation(m_ctx);
            datalog::rule_set &rs = m_ctx.get_rules();
            if(m_ctx.get_rules().get_output_predicates().empty())
                query_ref = m_ctx.get_manager().mk_false();
            else {
                func_decl_ref query_pred(m_ctx.get_manager());
                query_pred = m_ctx.get_rules().get_output_predicate();
                ptr_vector<sort> sorts;
                unsigned nargs = query_pred.get()->get_arity();
                expr_ref_vector vars(m_ctx.get_manager());
                for(unsigned i = 0; i < nargs; i++){
                    ::sort *s = query_pred.get()->get_domain(i);
                    vars.push_back(m_ctx.get_manager().mk_var(nargs-1-i,s));
                }
                query_ref = m_ctx.get_manager().mk_app(query_pred.get(),nargs,vars.c_ptr());
                query = query_ref.get();
            }
            unsigned nrules = rs.get_num_rules();
            for(unsigned i = 0; i < nrules; i++){
                expr_ref f(m_ctx.get_manager());
                rs.get_rule(i)->to_formula(f);
                rules.push_back(f);
            }
        }
        else 
            m_ctx.get_raw_rule_formulas(rules, names, bounds);

        // get all the rules as clauses
        std::vector<expr> &clauses = _d->clauses;
        clauses.clear();
        for (unsigned i = 0; i < rules.size(); ++i) {
            expr e(_d->ctx,rules[i].get());
            clauses.push_back(e);
        }
>>>>>>> 1abeb825
  
        std::vector<sort> b_sorts;
        std::vector<symbol> b_names;
        used_vars uv;
        uv.process(query);
        unsigned nuv = uv.get_max_found_var_idx_plus_1();
        for(int i = nuv-1; i >= 0; i--){ // var indices are backward
            ::sort * s = uv.get(i);
            if(!s)
                s = _d->ctx.m().mk_bool_sort(); // missing var, whatever
            b_sorts.push_back(sort(_d->ctx,s));
            b_names.push_back(symbol(_d->ctx,::symbol(i))); // names?
        }

#if 0
        // turn the query into a clause
        expr q(_d->ctx,m_ctx.bind_variables(query,false));
  
        std::vector<sort> b_sorts;
        std::vector<symbol> b_names;
        if (q.is_quantifier() && !q.is_quantifier_forall()) {
            int bound = q.get_quantifier_num_bound();
            for(int j = 0; j < bound; j++){
                b_sorts.push_back(q.get_quantifier_bound_sort(j));
                b_names.push_back(q.get_quantifier_bound_name(j));
            }
            q = q.arg(0);
        }
#else
        expr q(_d->ctx,query);
#endif

        expr qc = implies(q,_d->ctx.bool_val(false));
        qc = _d->ctx.make_quant(Forall,b_sorts,b_names,qc);
        clauses.push_back(qc);
        bounds.push_back(UINT_MAX);
  
        // get the background axioms
        unsigned num_asserts = m_ctx.get_num_assertions();
        for (unsigned i = 0; i < num_asserts; ++i) {
            expr e(_d->ctx,m_ctx.get_assertion(i));
            _d->rpfp->AssertAxiom(e);
        }
  
        // make sure each predicate is the head of at least one clause
        func_decl_set heads;
        for(unsigned i = 0; i < clauses.size(); i++){
            expr cl = clauses[i];

            while(true){
                if(cl.is_app()){
                    decl_kind k = cl.decl().get_decl_kind();
                    if(k == Implies)
                        cl = cl.arg(1);
                    else {
                        heads.insert(cl.decl());
                        break;
                    }
                }
                else if(cl.is_quantifier())
                    cl = cl.body();
                else break;
            }
<<<<<<< HEAD
      }
      else if(cl.is_quantifier())
        cl = cl.body();
      else break;
    }
  }
  ast_ref_vector const &pinned = m_ctx.get_pinned();
  for(unsigned i = 0; i < pinned.size(); i++){
    ::ast *fa = pinned[i];
    if(is_func_decl(fa)){
      ::func_decl *fd = to_func_decl(fa);
      if (m_ctx.is_predicate(fd)) {
          func_decl f(_d->ctx, fd);
          if (!heads.contains(fd)) {
              int arity = f.arity();
              std::vector<expr> args;
              for (int j = 0; j < arity; j++)
                  args.push_back(_d->ctx.fresh_func_decl("X", f.domain(j))());
              expr c = implies(_d->ctx.bool_val(false), f(args));
              c = _d->ctx.make_quant(Forall, args, c);
              clauses.push_back(c);
              bounds.push_back(UINT_MAX);
          }
      }
    }
  }
  unsigned rb = m_ctx.get_params().duality_recursion_bound();
  std::vector<unsigned> std_bounds;
  for(unsigned i = 0; i < bounds.size(); i++){
    unsigned b = bounds[i];
    if (b == UINT_MAX) b = rb;
    std_bounds.push_back(b);
  }

  // creates 1-1 map between clauses and rpfp edges
  _d->rpfp->FromClauses(clauses,&std_bounds);

  // populate the edge-to-clause map
  for(unsigned i = 0; i < _d->rpfp->edges.size(); ++i)
    _d->map[_d->rpfp->edges[i]] = i;
=======
        }
        ast_ref_vector const &pinned = m_ctx.get_pinned();
        for(unsigned i = 0; i < pinned.size(); i++){
            ::ast *fa = pinned[i];
            if(is_func_decl(fa)){
                ::func_decl *fd = to_func_decl(fa);
                if (m_ctx.is_predicate(fd)) {
                    func_decl f(_d->ctx, fd);
                    if (!heads.contains(fd)) {
                        int arity = f.arity();
                        std::vector<expr> args;
                        for (int j = 0; j < arity; j++)
                            args.push_back(_d->ctx.fresh_func_decl("X", f.domain(j))());
                        expr c = implies(_d->ctx.bool_val(false), f(args));
                        c = _d->ctx.make_quant(Forall, args, c);
                        clauses.push_back(c);
                        bounds.push_back(UINT_MAX);
                    }
                }
            }
        }
        unsigned rb = m_ctx.get_params().recursion_bound();
        std::vector<unsigned> std_bounds;
        for(unsigned i = 0; i < bounds.size(); i++){
            unsigned b = bounds[i];
            if (b == UINT_MAX) b = rb;
            std_bounds.push_back(b);
        }

        // creates 1-1 map between clauses and rpfp edges
        _d->rpfp->FromClauses(clauses,&std_bounds);

        // populate the edge-to-clause map
        for(unsigned i = 0; i < _d->rpfp->edges.size(); ++i)
            _d->map[_d->rpfp->edges[i]] = i;
>>>>>>> 1abeb825
     
        // create a solver object

        Solver *rs = Solver::Create("duality", _d->rpfp);

        if(old_rs)
            rs->LearnFrom(old_rs); // new solver gets hints from old solver
  
<<<<<<< HEAD
  // set its options
  IF_VERBOSE(1, rs->SetOption("report","1"););
  rs->SetOption("full_expand",m_ctx.get_params().duality_full_expand() ? "1" : "0");
  rs->SetOption("no_conj",m_ctx.get_params().duality_no_conj() ? "1" : "0");
  rs->SetOption("feasible_edges",m_ctx.get_params().duality_feasible_edges() ? "1" : "0");
  rs->SetOption("use_underapprox",m_ctx.get_params().duality_use_underapprox() ? "1" : "0");
  rs->SetOption("stratified_inlining",m_ctx.get_params().duality_stratified_inlining() ? "1" : "0");
  rs->SetOption("batch_expand",m_ctx.get_params().duality_batch_expand() ? "1" : "0");
  rs->SetOption("conjecture_file",m_ctx.get_params().duality_conjecture_file());
  rs->SetOption("enable_restarts",m_ctx.get_params().duality_enable_restarts() ? "1" : "0");
=======
        // set its options
        IF_VERBOSE(1, rs->SetOption("report","1"););
        rs->SetOption("full_expand",m_ctx.get_params().full_expand() ? "1" : "0");
        rs->SetOption("no_conj",m_ctx.get_params().no_conj() ? "1" : "0");
        rs->SetOption("feasible_edges",m_ctx.get_params().feasible_edges() ? "1" : "0");
        rs->SetOption("use_underapprox",m_ctx.get_params().use_underapprox() ? "1" : "0");
        rs->SetOption("stratified_inlining",m_ctx.get_params().stratified_inlining() ? "1" : "0");
        rs->SetOption("batch_expand",m_ctx.get_params().batch_expand() ? "1" : "0");
        rs->SetOption("conjecture_file",m_ctx.get_params().conjecture_file());
        rs->SetOption("enable_restarts",m_ctx.get_params().enable_restarts() ? "1" : "0");
>>>>>>> 1abeb825
#if 0
        if(rb != UINT_MAX){
            std::ostringstream os; os << rb;
            rs->SetOption("recursion_bound", os.str());
        }
#endif

        // Solve!
        bool ans;
        try {
            ans = rs->Solve();
        }
        catch (Duality::solver::cancel_exception &exn){
            throw default_exception("duality canceled");
        }
        catch (Duality::Solver::Incompleteness &exn){
            throw default_exception("incompleteness");
        }
  
        // profile!

<<<<<<< HEAD
  if(m_ctx.get_params().duality_profile())
    print_profile(std::cout);
=======
        if(m_ctx.get_params().profile())
            print_profile(std::cout);
>>>>>>> 1abeb825

        // save the result and counterexample if there is one
        _d->status = ans ? StatusModel : StatusRefutation;
        _d->cex.swap(rs->GetCounterexample()); // take ownership of cex
        _d->old_rs = rs; // save this for later hints
  
        if(old_data){
            dealloc(old_data); // this deallocates the old solver if there is one
        }

        // dealloc(rs); this is now owned by data

        // true means the RPFP problem is SAT, so the query is UNSAT
        // but we return undef if the UNSAT result is bounded
        if(ans){
            if(rs->IsResultRecursionBounded()){
#if 0
                m_ctx.set_status(datalog::BOUNDED);
                return l_undef;
#else
                return l_false;
#endif
            }
            return l_false;
        }
        return l_true;
    }

    expr_ref dl_interface::get_cover_delta(int level, ::func_decl* pred_orig) {
        SASSERT(false);
        return expr_ref(m_ctx.get_manager());
    }

    void dl_interface::add_cover(int level, ::func_decl* pred, ::expr* property) {
        SASSERT(false);
    }

    unsigned dl_interface::get_num_levels(::func_decl* pred) {
        SASSERT(false);
        return 0;
    }

    void dl_interface::collect_statistics(::statistics& st) const {
    }

    void dl_interface::reset_statistics() {
    }

    static hash_set<func_decl> *local_func_decls;

    static void print_proof(dl_interface *d, std::ostream& out, RPFP *tree, RPFP::Node *root) {
        context &ctx = d->dd()->ctx;
        RPFP::Node &node = *root;
        RPFP::Edge &edge = *node.Outgoing;
  
        // first, prove the children (that are actually used)

        for(unsigned i = 0; i < edge.Children.size(); i++){
            if(!tree->Empty(edge.Children[i])){
                print_proof(d,out,tree,edge.Children[i]);
            }
        }

        // print the label and the proved fact

        out << "(step s!" << node.number;
        out << " (" << node.Name.name();
        for(unsigned i = 0; i < edge.F.IndParams.size(); i++)
            out << " " << tree->Eval(&edge,edge.F.IndParams[i]);
        out << ")\n";

        // print the rule number

        out << " rule!" << node.Outgoing->map->number;

        // print the substitution

        out << "  (subst\n";
        RPFP::Edge *orig_edge = edge.map;
        int orig_clause = d->dd()->map[orig_edge];
        expr &t = d->dd()->clauses[orig_clause];
        if (t.is_quantifier() && t.is_quantifier_forall()) {
            int bound = t.get_quantifier_num_bound();
            std::vector<sort> sorts;
            std::vector<symbol> names;
            hash_map<int,expr> subst;
            for(int j = 0; j < bound; j++){
                sort the_sort = t.get_quantifier_bound_sort(j);
                symbol name = t.get_quantifier_bound_name(j);
                expr skolem = ctx.constant(symbol(ctx,name),sort(ctx,the_sort));
                out << "    (= " << skolem << " " << tree->Eval(&edge,skolem) << ")\n";
                expr local_skolem = tree->Localize(&edge,skolem);
                (*local_func_decls).insert(local_skolem.decl());
            }
        }
        out << "  )\n";
  
        out << "  (labels";
        std::vector<symbol> labels;
        tree->GetLabels(&edge,labels);
        for(unsigned j = 0; j < labels.size(); j++){
            out << " " << labels[j];
        }
  
        out << "  )\n";

        // reference the proofs of all the children, in syntactic order
        // "true" means the child is not needed
  
        out << "  (ref ";
        for(unsigned i = 0; i < edge.Children.size(); i++){
            if(!tree->Empty(edge.Children[i]))
                out << " s!" << edge.Children[i]->number;
            else
                out << " true";
        }
        out << "  )";
        out << ")\n";
    }


    void dl_interface::display_certificate(std::ostream& out) const {
        ((dl_interface *)this)->display_certificate_non_const(out);
    }

    void dl_interface::display_certificate_non_const(std::ostream& out) {
        if(_d->status == StatusModel){
            ast_manager &m = m_ctx.get_manager();
            model_ref md = get_model();
            out << "(fixedpoint \n";
            model_smt2_pp(out, m, *md.get(), 0); 
            out << ")\n";
        }
        else if(_d->status == StatusRefutation){
            out << "(derivation\n";
            // negation of the query is the last clause -- prove it
            hash_set<func_decl> locals;
            local_func_decls = &locals;
            print_proof(this,out,_d->cex.get_tree(),_d->cex.get_root());
            out << ")\n";
            out << "(model \n\"";
            ::model mod(m_ctx.get_manager());
            model orig_model = _d->cex.get_tree()->dualModel;
            for(unsigned i = 0; i < orig_model.num_consts(); i++){
                func_decl cnst = orig_model.get_const_decl(i);
                if (locals.find(cnst) == locals.end()) {
                    expr thing = orig_model.get_const_interp(cnst);
                    mod.register_decl(to_func_decl(cnst.raw()), to_expr(thing.raw()));
                }
            }
            for(unsigned i = 0; i < orig_model.num_funcs(); i++){
                func_decl cnst = orig_model.get_func_decl(i);
                if (locals.find(cnst) == locals.end()) {
                    func_interp thing = orig_model.get_func_interp(cnst);
                    ::func_interp *thing_raw = thing;
                    mod.register_decl(to_func_decl(cnst.raw()), thing_raw->copy());
                }
            }
            model_v2_pp(out,mod);
            out << "\")\n";
        }
    }

    expr_ref dl_interface::get_answer() {
        SASSERT(false);
        return expr_ref(m_ctx.get_manager());
    }

    void dl_interface::cancel() {
#if 0
        if(_d && _d->ls)
            _d->ls->cancel();
#else
        // HACK: duality can't cancel at all times, we just exit here
        std::cout << "(error \"duality canceled\")\nunknown\n";
        abort();
#endif
    }

    void dl_interface::cleanup() {
    }

    void dl_interface::updt_params() {
    }

    model_ref dl_interface::get_model() {
        ast_manager &m = m_ctx.get_manager();
        model_ref md(alloc(::model, m));
        std::vector<RPFP::Node *> &nodes = _d->rpfp->nodes;
        expr_ref_vector conjs(m);
        for (unsigned i = 0; i < nodes.size(); ++i) {
            RPFP::Node *node = nodes[i];
            func_decl &pred = node->Name;
            expr_ref prop(m);
            prop = to_expr(node->Annotation.Formula);
            std::vector<expr> &params = node->Annotation.IndParams;
            expr_ref q(m);
            expr_ref_vector sig_vars(m);
            for (unsigned j = 0; j < params.size(); ++j)
                sig_vars.push_back(params[params.size()-j-1]); // TODO: why backwards?
            expr_abstract(m, 0, sig_vars.size(), sig_vars.c_ptr(), prop, q);
            if (params.empty()) {
                md->register_decl(pred, q);
            }
            else {
                ::func_interp* fi = alloc(::func_interp, m, params.size());
                fi->set_else(q);
                md->register_decl(pred, fi);
            }
        }
        return md;
    }
  
    static proof_ref extract_proof(dl_interface *d, RPFP *tree, RPFP::Node *root) {
        context &ctx = d->dd()->ctx;
        ast_manager &mgr = ctx.m();
        RPFP::Node &node = *root;
        RPFP::Edge &edge = *node.Outgoing;
        RPFP::Edge *orig_edge = edge.map;
  
        // first, prove the children (that are actually used)
  
        proof_ref_vector prems(mgr);
        ::vector<expr_ref_vector> substs;
        int orig_clause = d->dd()->map[orig_edge];
        expr &t = d->dd()->clauses[orig_clause];
        prems.push_back(mgr.mk_asserted(ctx.uncook(t)));
  
        substs.push_back(expr_ref_vector(mgr));
        if (t.is_quantifier() && t.is_quantifier_forall()) {
            int bound = t.get_quantifier_num_bound();
            std::vector<sort> sorts;
            std::vector<symbol> names;
            hash_map<int,expr> subst;
            for(int j = 0; j < bound; j++){
                sort the_sort = t.get_quantifier_bound_sort(j);
                symbol name = t.get_quantifier_bound_name(j);
                expr skolem = ctx.constant(symbol(ctx,name),sort(ctx,the_sort));
                expr val = tree->Eval(&edge,skolem);
                expr_ref thing(ctx.uncook(val),mgr);
                substs[0].push_back(thing);
                expr local_skolem = tree->Localize(&edge,skolem);
                (*local_func_decls).insert(local_skolem.decl());
            }
        }

        svector<std::pair<unsigned, unsigned> > pos;
        for(unsigned i = 0; i < edge.Children.size(); i++){
            if(!tree->Empty(edge.Children[i])){
                pos.push_back(std::pair<unsigned,unsigned>(i+1,0));
                proof_ref prem = extract_proof(d,tree,edge.Children[i]);
                prems.push_back(prem);
                substs.push_back(expr_ref_vector(mgr));
            }
        }

        func_decl f = node.Name;
        std::vector<expr> args;
        for(unsigned i = 0; i < edge.F.IndParams.size(); i++)
            args.push_back(tree->Eval(&edge,edge.F.IndParams[i]));
        expr conc = f(args);
  

        ::vector< ::proof *> pprems;
        for(unsigned i = 0; i < prems.size(); i++)
            pprems.push_back(prems[i].get());
  
        proof_ref res(mgr.mk_hyper_resolve(pprems.size(),&pprems[0], ctx.uncook(conc), pos, substs),mgr);
        return res;

    }

    proof_ref dl_interface::get_proof() {
        if(_d->status == StatusRefutation){
            hash_set<func_decl> locals;
            local_func_decls = &locals;
            return extract_proof(this,_d->cex.get_tree(),_d->cex.get_root());
        }
        else
            return proof_ref(m_ctx.get_manager());
    }
}<|MERGE_RESOLUTION|>--- conflicted
+++ resolved
@@ -131,76 +131,6 @@
 #endif
 
 
-<<<<<<< HEAD
-lbool dl_interface::query(::expr * query) {
-
-  // we restore the initial state in the datalog context
-  m_ctx.ensure_opened();
-
-  // if there is old data, get the cex and dispose (later)
-  duality_data *old_data = _d;
-  Solver *old_rs = 0;
-  if(old_data){
-    old_rs = old_data->old_rs;
-    old_rs->GetCounterexample().swap(old_data->cex);
-  }
-
-  scoped_proof generate_proofs_please(m_ctx.get_manager());
-
-  // make a new problem and solver
-  _d = alloc(duality_data,m_ctx.get_manager());
-  _d->ctx.set("mbqi",m_ctx.get_params().duality_mbqi());
-  _d->ls = alloc(RPFP::iZ3LogicSolver,_d->ctx);
-  _d->rpfp = alloc(RPFP,_d->ls);
-
-
-
-  expr_ref_vector rules(m_ctx.get_manager());
-  svector< ::symbol> names;  
-  vector<unsigned> bounds;
-  // m_ctx.get_rules_as_formulas(rules, names);
-
-
-  // If using SAS 2013 abstractiion, we need to perform some transforms
-  expr_ref query_ref(m_ctx.get_manager());
-  if(m_ctx.quantify_arrays()){
-    datalog::rule_manager& rm = m_ctx.get_rule_manager();
-    rm.mk_query(query, m_ctx.get_rules());
-    apply_default_transformation(m_ctx);
-    datalog::rule_set &rs = m_ctx.get_rules();
-    if(m_ctx.get_rules().get_output_predicates().empty())
-        query_ref = m_ctx.get_manager().mk_false();
-    else {
-        func_decl_ref query_pred(m_ctx.get_manager());
-        query_pred = m_ctx.get_rules().get_output_predicate();
-        ptr_vector<sort> sorts;
-        unsigned nargs = query_pred.get()->get_arity();
-        expr_ref_vector vars(m_ctx.get_manager());
-        for(unsigned i = 0; i < nargs; i++){
-          ::sort *s = query_pred.get()->get_domain(i);
-          vars.push_back(m_ctx.get_manager().mk_var(nargs-1-i,s));
-        }
-        query_ref = m_ctx.get_manager().mk_app(query_pred.get(),nargs,vars.c_ptr());
-        query = query_ref.get();
-    }
-    unsigned nrules = rs.get_num_rules();
-    for(unsigned i = 0; i < nrules; i++){
-      expr_ref f(m_ctx.get_manager());
-      rm.to_formula(*rs.get_rule(i), f);
-      rules.push_back(f);
-    }
-  }
-  else 
-    m_ctx.get_raw_rule_formulas(rules, names, bounds);
-
-  // get all the rules as clauses
-  std::vector<expr> &clauses = _d->clauses;
-  clauses.clear();
-  for (unsigned i = 0; i < rules.size(); ++i) {
-    expr e(_d->ctx,rules[i].get());
-    clauses.push_back(e);
-  }
-=======
     lbool dl_interface::query(::expr * query) {
 
         // we restore the initial state in the datalog context
@@ -218,7 +148,7 @@
 
         // make a new problem and solver
         _d = alloc(duality_data,m_ctx.get_manager());
-        _d->ctx.set("mbqi",m_ctx.get_params().mbqi());
+        _d->ctx.set("mbqi",m_ctx.get_params().duality_mbqi());
         _d->ls = alloc(RPFP::iZ3LogicSolver,_d->ctx);
         _d->rpfp = alloc(RPFP,_d->ls);
 
@@ -255,7 +185,7 @@
             unsigned nrules = rs.get_num_rules();
             for(unsigned i = 0; i < nrules; i++){
                 expr_ref f(m_ctx.get_manager());
-                rs.get_rule(i)->to_formula(f);
+                rm.to_formula(*rs.get_rule(i), f);
                 rules.push_back(f);
             }
         }
@@ -269,7 +199,6 @@
             expr e(_d->ctx,rules[i].get());
             clauses.push_back(e);
         }
->>>>>>> 1abeb825
   
         std::vector<sort> b_sorts;
         std::vector<symbol> b_names;
@@ -333,48 +262,6 @@
                     cl = cl.body();
                 else break;
             }
-<<<<<<< HEAD
-      }
-      else if(cl.is_quantifier())
-        cl = cl.body();
-      else break;
-    }
-  }
-  ast_ref_vector const &pinned = m_ctx.get_pinned();
-  for(unsigned i = 0; i < pinned.size(); i++){
-    ::ast *fa = pinned[i];
-    if(is_func_decl(fa)){
-      ::func_decl *fd = to_func_decl(fa);
-      if (m_ctx.is_predicate(fd)) {
-          func_decl f(_d->ctx, fd);
-          if (!heads.contains(fd)) {
-              int arity = f.arity();
-              std::vector<expr> args;
-              for (int j = 0; j < arity; j++)
-                  args.push_back(_d->ctx.fresh_func_decl("X", f.domain(j))());
-              expr c = implies(_d->ctx.bool_val(false), f(args));
-              c = _d->ctx.make_quant(Forall, args, c);
-              clauses.push_back(c);
-              bounds.push_back(UINT_MAX);
-          }
-      }
-    }
-  }
-  unsigned rb = m_ctx.get_params().duality_recursion_bound();
-  std::vector<unsigned> std_bounds;
-  for(unsigned i = 0; i < bounds.size(); i++){
-    unsigned b = bounds[i];
-    if (b == UINT_MAX) b = rb;
-    std_bounds.push_back(b);
-  }
-
-  // creates 1-1 map between clauses and rpfp edges
-  _d->rpfp->FromClauses(clauses,&std_bounds);
-
-  // populate the edge-to-clause map
-  for(unsigned i = 0; i < _d->rpfp->edges.size(); ++i)
-    _d->map[_d->rpfp->edges[i]] = i;
-=======
         }
         ast_ref_vector const &pinned = m_ctx.get_pinned();
         for(unsigned i = 0; i < pinned.size(); i++){
@@ -396,7 +283,7 @@
                 }
             }
         }
-        unsigned rb = m_ctx.get_params().recursion_bound();
+        unsigned rb = m_ctx.get_params().duality_recursion_bound();
         std::vector<unsigned> std_bounds;
         for(unsigned i = 0; i < bounds.size(); i++){
             unsigned b = bounds[i];
@@ -410,7 +297,6 @@
         // populate the edge-to-clause map
         for(unsigned i = 0; i < _d->rpfp->edges.size(); ++i)
             _d->map[_d->rpfp->edges[i]] = i;
->>>>>>> 1abeb825
      
         // create a solver object
 
@@ -419,29 +305,16 @@
         if(old_rs)
             rs->LearnFrom(old_rs); // new solver gets hints from old solver
   
-<<<<<<< HEAD
-  // set its options
-  IF_VERBOSE(1, rs->SetOption("report","1"););
-  rs->SetOption("full_expand",m_ctx.get_params().duality_full_expand() ? "1" : "0");
-  rs->SetOption("no_conj",m_ctx.get_params().duality_no_conj() ? "1" : "0");
-  rs->SetOption("feasible_edges",m_ctx.get_params().duality_feasible_edges() ? "1" : "0");
-  rs->SetOption("use_underapprox",m_ctx.get_params().duality_use_underapprox() ? "1" : "0");
-  rs->SetOption("stratified_inlining",m_ctx.get_params().duality_stratified_inlining() ? "1" : "0");
-  rs->SetOption("batch_expand",m_ctx.get_params().duality_batch_expand() ? "1" : "0");
-  rs->SetOption("conjecture_file",m_ctx.get_params().duality_conjecture_file());
-  rs->SetOption("enable_restarts",m_ctx.get_params().duality_enable_restarts() ? "1" : "0");
-=======
         // set its options
         IF_VERBOSE(1, rs->SetOption("report","1"););
-        rs->SetOption("full_expand",m_ctx.get_params().full_expand() ? "1" : "0");
-        rs->SetOption("no_conj",m_ctx.get_params().no_conj() ? "1" : "0");
-        rs->SetOption("feasible_edges",m_ctx.get_params().feasible_edges() ? "1" : "0");
-        rs->SetOption("use_underapprox",m_ctx.get_params().use_underapprox() ? "1" : "0");
-        rs->SetOption("stratified_inlining",m_ctx.get_params().stratified_inlining() ? "1" : "0");
-        rs->SetOption("batch_expand",m_ctx.get_params().batch_expand() ? "1" : "0");
-        rs->SetOption("conjecture_file",m_ctx.get_params().conjecture_file());
-        rs->SetOption("enable_restarts",m_ctx.get_params().enable_restarts() ? "1" : "0");
->>>>>>> 1abeb825
+        rs->SetOption("full_expand",m_ctx.get_params().duality_full_expand() ? "1" : "0");
+        rs->SetOption("no_conj",m_ctx.get_params().duality_no_conj() ? "1" : "0");
+        rs->SetOption("feasible_edges",m_ctx.get_params().duality_feasible_edges() ? "1" : "0");
+        rs->SetOption("use_underapprox",m_ctx.get_params().duality_use_underapprox() ? "1" : "0");
+        rs->SetOption("stratified_inlining",m_ctx.get_params().duality_stratified_inlining() ? "1" : "0");
+        rs->SetOption("batch_expand",m_ctx.get_params().duality_batch_expand() ? "1" : "0");
+        rs->SetOption("conjecture_file",m_ctx.get_params().duality_conjecture_file());
+        rs->SetOption("enable_restarts",m_ctx.get_params().duality_enable_restarts() ? "1" : "0");
 #if 0
         if(rb != UINT_MAX){
             std::ostringstream os; os << rb;
@@ -463,13 +336,8 @@
   
         // profile!
 
-<<<<<<< HEAD
-  if(m_ctx.get_params().duality_profile())
-    print_profile(std::cout);
-=======
-        if(m_ctx.get_params().profile())
+        if(m_ctx.get_params().duality_profile())
             print_profile(std::cout);
->>>>>>> 1abeb825
 
         // save the result and counterexample if there is one
         _d->status = ans ? StatusModel : StatusRefutation;
