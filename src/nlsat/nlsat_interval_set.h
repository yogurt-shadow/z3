/*++
Copyright (c) 2012 Microsoft Corporation

Module Name:

    nlsat_interval_set.h

Abstract:

    Sets of disjoint infeasible intervals.

Author:

    Leonardo de Moura (leonardo) 2012-01-11.

Revision History:

--*/
#pragma once

#include <iostream>
#include "nlsat/nlsat_types.h"
#include "math/polynomial/algebraic_numbers.h"

namespace nlsat {
    struct interval {
        unsigned  m_lower_open:1;
        unsigned  m_upper_open:1;
        unsigned  m_lower_inf:1;
        unsigned  m_upper_inf:1;
        literal   m_justification;
        clause const* m_clause;
        anum      m_lower;
        anum      m_upper;
    };

    class interval_set;

    // Algebraic number, together with open-closed and score
    struct anum_boundary {
        anum value;
        bool is_open;
        int score;
        // insertion from
        unsigned_vector m_clauses;
        anum_boundary(anum const & _v, bool _is_open, int _score, unsigned c_idx): value(_v), is_open(_is_open), score(_score) 
        {
            m_clauses.reset();
            m_clauses.push_back(c_idx);
        }
    };

    struct lt_anum_boundary {
        anum_manager & m_am;
        lt_anum_boundary(anum_manager & _m): m_am(_m) {}
        bool operator()(anum_boundary const & a1, anum_boundary const &a2) const {
            return m_am.lt(a1.value, a2.value) || (m_am.eq(a1.value, a2.value) && a1.is_open < a2.is_open);
        }
    };

    class interval_set_manager {
        anum m_one, m_zero, m_max, m_min, m_neg_max, m_10k;
        anum_manager &           m_am;
        small_object_allocator & m_allocator;
        svector<char>            m_already_visited;
        random_gen               m_rand;
        void del(interval_set * s);
    public:
        interval_set_manager(anum_manager & m, small_object_allocator & a);
        ~interval_set_manager();
        
        void set_seed(unsigned s) { m_rand.set_seed(s); }

        /**
           \brief Return the empty set.
        */
        interval_set * mk_empty() { return nullptr; }
        
        /**
           \brief Return a set of composed of a single interval.
        */
        interval_set * mk(bool lower_open, bool lower_inf, anum const & lower, 
                          bool upper_open, bool upper_inf, anum const & upper,
                          literal justification, clause const* cls);
        
        /**
           \brief Return the union of two sets.
        */
        interval_set * mk_union(interval_set const * s1, interval_set const * s2);

        interval_set * mk_union(interval_set const * s1, interval_set const * s2, interval_set const * s3);

        // wzh ls
        void set_const_anum();
        interval_set * mk_point_interval(anum const & w);
        interval_set * mk_complement(interval_set const * s);
        interval_set * mk_complement(anum const & w);
        interval_set * mk_intersection(interval_set const * s1, interval_set const * s2);
        interval_set * mk_full();
        bool contains_zero(interval_set const * s) const;
        bool interval_contains_zero(interval inter) const;
   
        bool peek_in_complement_zero(interval_set const * s, anum & w);
        bool peek_in_complement_lower_int(interval_set const * s, anum & w);
        bool peek_in_complement_lower_far(interval_set const * s, anum & w);
        bool peek_in_complement_upper_int(interval_set const * s, anum & w);
        bool peek_in_complement_upper_far(interval_set const * s, anum & w);
        void peek_in_complement_middle(interval_set const * s, anum_vector & vec);
        void peek_in_complement_threshold(interval_set const * s, anum_vector & vec);
        void peek_in_complement_threshold_integer(interval_set const * s, anum_vector & vec);

        void peek_in_complement_heuristic(interval_set const * s, anum_vector & vec);
        // hzw ls
        
        /**
           \brief Reference counting
        */
        void dec_ref(interval_set * s);
        void inc_ref(interval_set * s);
        
        /**
           \brief Return true if s is the empty set.
        */
        bool is_empty(interval_set const * s) {
            return s == nullptr;
        }
        
        /**
           \brief Return true if the set contains all real numbers.
        */
        bool is_full(interval_set const * s);

        /**
           `\brief Return true if s1 is a subset of s2.
        */
        bool subset(interval_set const * s1, interval_set const * s2);

        /**
           \brief Return true if s1 and s2 cover the same subset of R.
           The justifications are ignored
        */
        bool set_eq(interval_set const * s1, interval_set const * s2);
        
        /**
           \brief Return true if s1 and s2 are the same (the justifications are taking into account).
        */
        bool eq(interval_set const * s1, interval_set const * s2);

        /**
           \brief Return a set of literals that justify s.
        */
        void get_justifications(interval_set const * s, literal_vector & js, ptr_vector<clause>& clauses );
        
        std::ostream& display(std::ostream & out, interval_set const * s) const;
        
        unsigned num_intervals(interval_set const * s) const;
        
        /**
           \brief (For debugging purposes) Return one of the intervals in s.
           \pre idx < num_intervals()
        */
        interval_set * get_interval(interval_set const * s, unsigned idx) const;
        
        /**
           \brief Select a witness w in the complement of s.
           
           \pre !is_full(s)
        */
        void peek_in_complement(interval_set const * s, bool is_int, anum & w, bool randomize);

        void push_boundary(vector<anum_boundary> & boundaries, anum const & val, bool is_open, int inc_weight, unsigned c_idx);

        void add_boundaries(interval_set const * s, vector<anum_boundary> & boundaries, int & start_score, int weight, unsigned c_idx);

<<<<<<< HEAD
        void add_boundaries(interval_set const * s, vector<anum_boundary> & boundaries, int & start_score, int weight);

        bool contain_both_infinities(interval_set const * s);
=======
        bool has_infeasible_boundary(interval_set const * s, anum const & val);
>>>>>>> 8e51a662
    };

    typedef obj_ref<interval_set, interval_set_manager> interval_set_ref;

    inline std::ostream & operator<<(std::ostream & out, interval_set_ref const & s) {
        s.m().display(out, s);
        return out;
    }

    using interval_set_vector = vector<interval_set *>;
};<|MERGE_RESOLUTION|>--- conflicted
+++ resolved
@@ -172,13 +172,11 @@
 
         void add_boundaries(interval_set const * s, vector<anum_boundary> & boundaries, int & start_score, int weight, unsigned c_idx);
 
-<<<<<<< HEAD
         void add_boundaries(interval_set const * s, vector<anum_boundary> & boundaries, int & start_score, int weight);
 
         bool contain_both_infinities(interval_set const * s);
-=======
+
         bool has_infeasible_boundary(interval_set const * s, anum const & val);
->>>>>>> 8e51a662
     };
 
     typedef obj_ref<interval_set, interval_set_manager> interval_set_ref;
