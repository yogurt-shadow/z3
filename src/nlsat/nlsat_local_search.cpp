--- conflicted
+++ resolved
@@ -1024,7 +1024,6 @@
             }
             // arith var
             for(var v = 0; v < m_num_vars; v++) {
-<<<<<<< HEAD
                 nra_arith_var * m_arith_var = m_arith_vars[v];
                 SASSERT(!m_ism.is_full(m_arith_var->m_infeasible_st));
                 unsigned interval_index;
@@ -1032,48 +1031,9 @@
                 unsigned num = m_ism.num_intervals(m_arith_var->m_feasible_st);
                 if(m_arith_var->m_old_intervals.size() < num) {
                     interval_index = get_except_index(num, m_arith_var->m_old_intervals);
-=======
-                anum curr_value;
-                nra_arith_var * curr_arith = m_arith_vars[v];
-                SASSERT(!m_ism.is_full(curr_arith->m_infeasible_st));
-                std::cout << "var: " << v << std::endl;
-                m_ism.display(std::cout, curr_arith->m_infeasible_st);
-                unsigned num = m_ism.num_intervals(curr_arith->m_feasible_st);
-                std::cout << "num interval: " << num << std::endl;
-                if(curr_arith->m_old_intervals.size() >= num) { // case 2
-                    std::cout << "case2\n";
-                    bool get_assigned = false;
-                    for(unsigned i = 0; i < curr_arith->m_old_values.size(); i++) {
-                        scoped_anum value1(m_am), value2(m_am);
-                        m_am.add(curr_arith->m_old_values[i], m_one, value1);
-                        m_am.sub(curr_arith->m_old_values[i], m_one, value2);
-                        if(contains_value(curr_arith->m_feasible_st, value1) && !contains_value(curr_arith->m_old_values, value1)) {
-                            m_assignment.set(v, value1);
-                            get_assigned = true;
-                            m_am.set(curr_value, value1);
-                            curr_arith->m_old_values.push_back(curr_value);
-                            break;
-                        }
-                        if (contains_value(curr_arith->m_feasible_st, value2) && !contains_value(curr_arith->m_old_values, value2)) {
-                            m_assignment.set(v, value2);
-                            get_assigned = true;
-                            m_am.set(curr_value, value2);
-                            curr_arith->m_old_values.push_back(curr_value);
-                            break;
-                        }
-                    }
-                    if(!get_assigned) { // random select an old value
-                        unsigned index = rand_int() % curr_arith->m_old_values.size();
-                        m_assignment.set(v, curr_arith->m_old_values[index]);
-                    }
-                } else { // case 1
-                    std::cout << "case1\n";
-                    unsigned interval_index = get_except_index(num, curr_arith->m_old_intervals);
->>>>>>> d57ae436
                     scoped_anum w(m_am);
                     m_ism.peek_in_feasible_index(m_arith_var->m_feasible_st, w, interval_index);
                     m_am.set(curr_value, w);
-<<<<<<< HEAD
                 } else {
                     unsigned r = rand_int() % m_arith_var->m_old_intervals.size();
                     interval_index = m_arith_var->m_old_intervals[r];
@@ -1088,13 +1048,6 @@
                 m_assignment.set(v, curr_value);
                 m_arith_var->m_old_intervals.push_back(interval_index);
                 m_arith_var->m_old_values.push_back(curr_value);
-=======
-                    m_assignment.set(v, w);
-                    curr_arith->m_old_values.push_back(curr_value);
-                    curr_arith->m_old_intervals.push_back(interval_index);
-                }
-                m_am.display(std::cout, m_assignment.value(v));
->>>>>>> d57ae436
             }
             return true;
         }
