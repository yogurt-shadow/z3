/*++
Copyright (c) 2012 Microsoft Corporation

Module Name:

    nlsat_solver.cpp

Abstract:

    Nonlinear arithmetic satisfiability procedure.  The procedure is
    complete for nonlinear real arithmetic, but it also has limited
    support for integers.

Author:

    Leonardo de Moura (leonardo) 2012-01-02.

Revision History:

--*/
#include "util/z3_exception.h"
#include "util/chashtable.h"
#include "util/id_gen.h"
#include "util/map.h"
#include "util/dependency.h"
#include "util/permutation.h"
#include "math/polynomial/algebraic_numbers.h"
#include "math/polynomial/polynomial_cache.h"
#include "nlsat/nlsat_solver.h"
#include "nlsat/nlsat_clause.h"
#include "nlsat/nlsat_assignment.h"
#include "nlsat/nlsat_justification.h"
#include "nlsat/nlsat_evaluator.h"
#include "nlsat/nlsat_explain.h"
#include "nlsat/nlsat_params.hpp"
#include "nlsat/nlsat_caching_system.h"
#include <iostream>

#define NLSAT_EXTRA_VERBOSE

#ifdef NLSAT_EXTRA_VERBOSE
#define NLSAT_VERBOSE(CODE) IF_VERBOSE(10, CODE)
#else
#define NLSAT_VERBOSE(CODE) ((void)0)
#endif

namespace nlsat {

    typedef chashtable<ineq_atom*, ineq_atom::hash_proc, ineq_atom::eq_proc> ineq_atom_table;
    typedef chashtable<root_atom*, root_atom::hash_proc, root_atom::eq_proc> root_atom_table;

    // for apply_permutation procedure
    void swap(clause * & c1, clause * & c2) {
        std::swap(c1, c2);
    }

    struct solver::ctx {
        params_ref             m_params;
        reslimit&              m_rlimit;
        small_object_allocator m_allocator;
        unsynch_mpq_manager    m_qm;
        pmanager               m_pm;
        anum_manager           m_am;
        bool                   m_incremental;
        ctx(reslimit& rlim, params_ref const & p, bool incremental):
            m_params(p),
            m_rlimit(rlim),
            m_allocator("nlsat"),
            m_pm(rlim, m_qm, &m_allocator),
            m_am(rlim, m_qm, p, &m_allocator),
            m_incremental(incremental)
        {}
    };

    struct solver::imp {
        struct dconfig {
            typedef imp                      value_manager;
            typedef small_object_allocator   allocator;
            typedef void *                   value;
            static const bool ref_count =    false;
        };
        typedef dependency_manager<dconfig>  assumption_manager;
        typedef assumption_manager::dependency * _assumption_set;
        typedef obj_ref<assumption_manager::dependency, assumption_manager> assumption_set_ref;
        

        typedef polynomial::cache cache;
        typedef ptr_vector<interval_set> interval_set_vector;

        ctx&                    m_ctx;
        solver&                 m_solver;
        reslimit&               m_rlimit;
        small_object_allocator& m_allocator;
        bool                    m_incremental;
        unsynch_mpq_manager&    m_qm;
        pmanager&               m_pm;
        cache                   m_cache;
        anum_manager&           m_am;
        mutable assumption_manager     m_asm;
        assignment             m_assignment; // partial interpretation
        evaluator              m_evaluator;
        interval_set_manager & m_ism;
        ineq_atom_table        m_ineq_atoms;
        root_atom_table        m_root_atoms;
        svector<bool_var>      m_patch_var;
        polynomial_ref_vector  m_patch_num, m_patch_denom;
        
        id_gen                 m_cid_gen;
        clause_vector          m_clauses; // set of clauses
        clause_vector          m_learned; // set of learned clauses
        clause_vector          m_valids;

        unsigned               m_num_bool_vars;
        atom_vector            m_atoms;        // bool_var -> atom
        svector<lbool>         m_bvalues;      // boolean assignment
        unsigned_vector        m_levels;       // bool_var -> level
        svector<justification> m_justifications;
        vector<clause_vector>  m_bwatches;     // bool_var (that are not attached to atoms) -> clauses where it is maximal
        bool_vector          m_dead;         // mark dead boolean variables
        id_gen                 m_bid_gen;

        bool_vector          m_is_int;     // m_is_int[x] is true if variable is integer
        vector<clause_vector>  m_watches;    // var -> clauses where variable is maximal
        interval_set_vector    m_infeasible; // var -> to a set of interval where the variable cannot be assigned to.
        interval_set_vector    m_clause_infeasible;
        atom_vector            m_var2eq;     // var -> to asserted equality
        var_vector             m_perm;       // var -> var permutation of the variables
        var_vector             m_inv_perm;
        // m_perm:     internal -> external
        // m_inv_perm: external -> internal
        struct perm_display_var_proc : public display_var_proc {
            var_vector &             m_perm;
            display_var_proc         m_default_display_var;
            display_var_proc const * m_proc; // display external var ids
            perm_display_var_proc(var_vector & perm):
                m_perm(perm),
                m_proc(nullptr) {
            }
            std::ostream& operator()(std::ostream & out, var x) const override {
                if (m_proc == nullptr)
                    m_default_display_var(out, x);
                else
                    (*m_proc)(out, m_perm[x]);
                return out;
            }
        };
        perm_display_var_proc  m_display_var;

        display_assumption_proc const* m_display_assumption;
        struct display_literal_assumption : public display_assumption_proc {
            imp& i;
            literal_vector const& lits;
            display_literal_assumption(imp& i, literal_vector const& lits): i(i), lits(lits) {}
            std::ostream& operator()(std::ostream& out, assumption a) const override {
                if (lits.begin() <= a && a < lits.end()) {
                    out << *((literal const*)a);
                }
                else if (i.m_display_assumption) {
                    (*i.m_display_assumption)(out, a);
                }
                return out;
            }

        };
        struct scoped_display_assumptions {
            imp& i;
            display_assumption_proc const* m_save;
            scoped_display_assumptions(imp& i, display_assumption_proc const& p): i(i), m_save(i.m_display_assumption) {
                i.m_display_assumption = &p;
            }
            ~scoped_display_assumptions() {
                i.m_display_assumption = m_save;
            }
        };

        explain                m_explain;

        bool_var               m_bk;       // current Boolean variable we are processing
        var                    m_xk;       // current arith variable we are processing

        unsigned               m_scope_lvl;

        struct bvar_assignment {};
        struct stage {};
        struct path_finder {};
        struct path_block {};
        struct trail {
            enum kind { BVAR_ASSIGNMENT, INFEASIBLE_UPDT, NEW_LEVEL, NEW_STAGE, UPDT_EQ, PATH_FINDER, PATH_BLOCK };
            kind   m_kind;
            union {
                bool_var m_b;
                interval_set * m_old_set;
                atom         * m_old_eq;
                var      m_x;
            };
            trail(bool_var b, bvar_assignment):m_kind(BVAR_ASSIGNMENT), m_b(b) {}
            trail(interval_set * old_set):m_kind(INFEASIBLE_UPDT), m_old_set(old_set) {}
            trail(bool s, stage):m_kind(s ? NEW_STAGE : NEW_LEVEL) {}
            trail(atom * a):m_kind(UPDT_EQ), m_old_eq(a) {}
            trail(path_finder, var x): m_kind(PATH_FINDER), m_x(x) {}
            trail(path_block, var x): m_kind(PATH_BLOCK), m_x(x) {}
        };
        svector<trail>         m_trail;

        anum                   m_zero;

        // configuration
        unsigned long long     m_max_memory;
        unsigned               m_lazy;  // how lazy the solver is: 0 - satisfy all learned clauses, 1 - process only unit and empty learned clauses, 2 - use only conflict clauses for resolving conflicts
        bool                   m_simplify_cores;
        bool                   m_reorder;
        bool                   m_randomize;
        bool                   m_random_order;
        unsigned               m_random_seed;
        bool                   m_inline_vars;
        bool                   m_log_lemmas;
        bool                   m_check_lemmas;
        unsigned               m_max_conflicts;
        unsigned               m_lemma_count;

        // statistics
        unsigned               m_conflicts;
        unsigned               m_propagations;
        unsigned               m_decisions;
        unsigned               m_stages;
        unsigned               m_irrational_assignments; // number of irrational witnesses
        
        bool                   appointed;
        scoped_anum            m_appointed_value;
        nlsat_caching_system   m_csys;

        imp(solver& s, ctx& c):
            m_ctx(c),
            m_solver(s),
            m_rlimit(c.m_rlimit),
            m_allocator(c.m_allocator),
            m_incremental(c.m_incremental),
            m_qm(c.m_qm),
            m_pm(c.m_pm),
            m_cache(m_pm),
            m_am(c.m_am),
            m_asm(*this, m_allocator),
            m_assignment(m_am),
            m_evaluator(s, m_assignment, m_pm, m_allocator), 
            m_ism(m_evaluator.ism()),
            m_patch_num(m_pm),
            m_patch_denom(m_pm),
            m_num_bool_vars(0),
            m_display_var(m_perm),
            m_display_assumption(nullptr),
            m_explain(s, m_assignment, m_cache, m_atoms, m_var2eq, m_evaluator),
            m_scope_lvl(0),
            m_lemma(s),
            m_lazy_clause(s),
            m_lemma_assumptions(m_asm),
            m_appointed_value(m_am),
            m_csys(m_ism, m_pm, m_atoms, m_clauses)
            {
            updt_params(c.m_params);
            reset_statistics();
            mk_true_bvar();
            m_lemma_count = 0;
        }
        
        ~imp() {
            clear();
        }

        void mk_true_bvar() {
            bool_var b = mk_bool_var();
            SASSERT(b == true_bool_var);
            literal true_lit(b, false);
            mk_clause(1, &true_lit, false, nullptr);
        }

        void updt_params(params_ref const & _p) {
            nlsat_params p(_p);
            m_max_memory     = p.max_memory();
            m_lazy           = p.lazy();
            m_simplify_cores = p.simplify_conflicts();
            bool min_cores   = p.minimize_conflicts();
            m_reorder        = p.reorder();
            m_randomize      = p.randomize();
            m_max_conflicts  = p.max_conflicts();
            m_random_order   = p.shuffle_vars();
            m_random_seed    = p.seed();
            m_inline_vars    = p.inline_vars();
            m_log_lemmas     = p.log_lemmas();
            m_check_lemmas   = p.check_lemmas();
            m_ism.set_seed(m_random_seed);
            m_explain.set_simplify_cores(m_simplify_cores);
            m_explain.set_minimize_cores(min_cores);
            m_explain.set_factor(p.factor());
            m_am.updt_params(p.p);
        }

        void reset() {
            m_explain.reset();
            m_lemma.reset();
            m_lazy_clause.reset();
            undo_until_size(0);
            del_clauses();
            del_unref_atoms();
            m_cache.reset();
            m_assignment.reset();
        }

        void clear() {
            m_explain.reset();
            m_lemma.reset();
            m_lazy_clause.reset();
            undo_until_size(0);
            del_clauses();
            del_unref_atoms();
        }

        void checkpoint() {
            if (!m_rlimit.inc()) throw solver_exception(m_rlimit.get_cancel_msg()); 
            // if (memory::get_allocation_size() > m_max_memory) {
            //     std::cout << "max memory: " << m_max_memory << std::endl;
            //     std::cout << "allocated: " << memory::get_allocation_size() << std::endl;
            //     throw solver_exception(Z3_MAX_MEMORY_MSG);
            // }
        }

        // -----------------------
        //
        // Basic
        //
        // -----------------------

        unsigned num_bool_vars() const {
            return m_num_bool_vars;
        }
        
        unsigned num_vars() const {
            return m_is_int.size();
        }

        bool is_int(var x) const {
            return m_is_int[x];
        }

        void inc_ref(assumption) {}

        void dec_ref(assumption) {}

        void inc_ref(_assumption_set a) {
            if (a != nullptr) m_asm.inc_ref(a);
        }

        void dec_ref(_assumption_set a) {
            if (a != nullptr) m_asm.dec_ref(a);
        }

        void inc_ref(bool_var b) {
            if (b == null_bool_var)
                return;
            atom * a = m_atoms[b];
            if (a == nullptr)
                return;
            TRACE("ref", display(std::cout << "inc: " << b << " " << a->ref_count() << " ", *a) << "\n";);
            a->inc_ref();
        }
        
        void inc_ref(literal l) {
            inc_ref(l.var());
        }

        void dec_ref(bool_var b) {
            if (b == null_bool_var)
                return;
            atom * a = m_atoms[b];
            if (a == nullptr)
                return;
            SASSERT(a->ref_count() > 0);
            a->dec_ref();
            TRACE("ref", display(std::cout << "dec: " << b << " " << a->ref_count() << " ", *a) << "\n";);
            if (a->ref_count() == 0)
                del(a);
        }

        void dec_ref(literal l) {
            dec_ref(l.var());
        }

        bool is_arith_atom(bool_var b) const { return m_atoms[b] != nullptr; }

        bool is_arith_literal(literal l) const { return is_arith_atom(l.var()); }

        var max_var(poly const * p) const {
            return m_pm.max_var(p);
        }

        var max_var(bool_var b) const {
            if (!is_arith_atom(b))
                return null_var;
            else
                return m_atoms[b]->max_var();
        }

        var max_var(literal l) const {
            return max_var(l.var());
        }
        
        /**
           \brief Return the maximum variable occurring in cls.
        */
        var max_var(unsigned sz, literal const * cls) const {
            var x      = null_var;
            for (unsigned i = 0; i < sz; i++) {
                literal l = cls[i];
                if (is_arith_literal(l)) {
                    var y = max_var(l);
                    if (x == null_var || y > x)
                        x = y;
                }
            }
            return x;
        }

        var max_var(clause const & cls) const {
            return max_var(cls.size(), cls.data());
        }

        /**
           \brief Return the maximum Boolean variable occurring in cls.
        */
        bool_var max_bvar(clause const & cls) const {
            bool_var b = null_bool_var;
            for (literal l : cls) {
                if (b == null_bool_var || l.var() > b)
                    b = l.var();
            }
            return b;
        }

        /**
           \brief Return the degree of the maximal variable of the given atom
        */
        unsigned degree(atom const * a) const {
            if (a->is_ineq_atom()) {
                unsigned max = 0;
                unsigned sz  = to_ineq_atom(a)->size();
                var x = a->max_var();
                for (unsigned i = 0; i < sz; i++) {
                    unsigned d = m_pm.degree(to_ineq_atom(a)->p(i), x);
                    if (d > max)
                        max = d;
                }
                return max;
            }
            else {
                return m_pm.degree(to_root_atom(a)->p(), a->max_var());
            }
        }

        /**
           \brief Return the degree of the maximal variable in c
        */
        unsigned degree(clause const & c) const {
            var x = max_var(c);
            if (x == null_var)
                return 0;
            unsigned max = 0;
            for (literal l : c) {
                atom const * a  = m_atoms[l.var()];
                if (a == nullptr)
                    continue;
                unsigned d = degree(a);
                if (d > max)
                    max = d;
            }
            return max;
        }

        // -----------------------
        //
        // Variable, Atoms, Clauses & Assumption creation
        //
        // -----------------------
        
        bool_var mk_bool_var_core() {
            bool_var b = m_bid_gen.mk();
            m_num_bool_vars++;
            m_atoms         .setx(b, nullptr, nullptr);
            m_bvalues       .setx(b, l_undef, l_undef);
            m_levels        .setx(b, UINT_MAX, UINT_MAX);
            m_justifications.setx(b, null_justification, null_justification);
            m_bwatches      .setx(b, clause_vector(), clause_vector());
            m_dead          .setx(b, false, true);
            // m_atom_set_cached.setx(b, nullptr, nullptr);
            m_csys.enlarge_atom(b);
            return b;
        }

        bool_var mk_bool_var() {
            return mk_bool_var_core();
        }

        vector<lbool> m_var_path;

        var mk_var(bool is_int) {
            var x = m_pm.mk_var();
            register_var(x, is_int);
            return x;
        }

        void register_var(var x, bool is_int) {
            SASSERT(x == num_vars());
            m_is_int.    push_back(is_int);
            m_watches.   push_back(clause_vector());
            m_infeasible.push_back(nullptr);
            m_clause_infeasible.push_back(nullptr);
            m_var2eq.    push_back(nullptr);
            m_perm.      push_back(x);
            m_inv_perm.  push_back(x);
            m_var_path.  push_back(l_undef);
            SASSERT(m_is_int.size() == m_watches.size());
            SASSERT(m_is_int.size() == m_infeasible.size());
            SASSERT(m_is_int.size() == m_clause_infeasible.size());
            SASSERT(m_is_int.size() == m_var2eq.size());
            SASSERT(m_is_int.size() == m_perm.size());
            SASSERT(m_is_int.size() == m_inv_perm.size());
            SASSERT(m_is_int.size() == m_var_path.size());
        }

        bool_vector m_found_vars;
        void vars(literal l, var_vector& vs) {                
            vs.reset();
            atom * a = m_atoms[l.var()];
            if (a == nullptr) {
                
            }
            else if (a->is_ineq_atom()) {
                unsigned sz = to_ineq_atom(a)->size();
                var_vector new_vs;
                for (unsigned j = 0; j < sz; j++) {
                    m_found_vars.reset();
                    m_pm.vars(to_ineq_atom(a)->p(j), new_vs);
                    for (unsigned i = 0; i < new_vs.size(); ++i) {
                        if (!m_found_vars.get(new_vs[i], false)) {
                            m_found_vars.setx(new_vs[i], true, false);
                            vs.push_back(new_vs[i]);
                        }
                    }
                }
            }
            else {
                m_pm.vars(to_root_atom(a)->p(), vs);
                //vs.erase(max_var(to_root_atom(a)->p()));
                vs.push_back(to_root_atom(a)->x());
            }
        }

        void deallocate(ineq_atom * a) {
            unsigned obj_sz = ineq_atom::get_obj_size(a->size());
            a->~ineq_atom();
            m_allocator.deallocate(obj_sz, a);
        }

        void deallocate(root_atom * a) {
            a->~root_atom();
            m_allocator.deallocate(sizeof(root_atom), a);
        }

        void del(bool_var b) {
            SASSERT(m_bwatches[b].empty());
            //SASSERT(m_bvalues[b] == l_undef);
            m_num_bool_vars--;
            m_dead[b]  = true;
            m_atoms[b] = nullptr;
            m_bvalues[b] = l_undef;
            m_bid_gen.recycle(b);
        }

        void del(ineq_atom * a) {
            CTRACE("nlsat_solver", a->ref_count() > 0, display(std::cout, *a) << "\n";);
            // this triggers in too many benign cases:
            // SASSERT(a->ref_count() == 0);
            m_ineq_atoms.erase(a);
            del(a->bvar());
            unsigned sz = a->size();
            for (unsigned i = 0; i < sz; i++)
                m_pm.dec_ref(a->p(i));
            deallocate(a);
        }

        void del(root_atom * a) {
            SASSERT(a->ref_count() == 0);
            m_root_atoms.erase(a);
            del(a->bvar());
            m_pm.dec_ref(a->p());
            deallocate(a);
        }

        void del(atom * a) {
            if (a == nullptr)
                return;
            TRACE("nlsat_verbose", display(std::cout << "del: b" << a->m_bool_var << " " << a->ref_count() << " ", *a) << "\n";);
            if (a->is_ineq_atom())
                del(to_ineq_atom(a));
            else
                del(to_root_atom(a));
        }
        
        // Delete atoms with ref_count == 0
        void del_unref_atoms() {
            for (auto* a : m_atoms) {
                del(a);
            }
        }


        ineq_atom* mk_ineq_atom(atom::kind k, unsigned sz, poly * const * ps, bool const * is_even, bool& is_new) {
            SASSERT(sz >= 1);
            SASSERT(k == atom::LT || k == atom::GT || k == atom::EQ);
            int sign = 1;
            polynomial_ref p(m_pm);
            ptr_buffer<poly> uniq_ps;
            var max = null_var;
            for (unsigned i = 0; i < sz; i++) {
                p = m_pm.flip_sign_if_lm_neg(ps[i]);
                if (p.get() != ps[i] && !is_even[i]) {
                    sign = -sign;
                }
                var curr_max = max_var(p.get());
                if (curr_max > max || max == null_var)
                    max = curr_max;
                uniq_ps.push_back(m_cache.mk_unique(p));
                TRACE("nlsat_table_bug", std::cout << "p: " << p << ", uniq: " << uniq_ps.back() << "\n";);
            }
            void * mem = m_allocator.allocate(ineq_atom::get_obj_size(sz));
            if (sign < 0)
                k = atom::flip(k);
            ineq_atom * tmp_atom = new (mem) ineq_atom(k, sz, uniq_ps.data(), is_even, max);
            ineq_atom * atom = m_ineq_atoms.insert_if_not_there(tmp_atom);
            CTRACE("nlsat_table_bug", tmp_atom != atom, ineq_atom::hash_proc h; 
                  std::cout << "mk_ineq_atom hash: " << h(tmp_atom) << "\n"; display(std::cout, *tmp_atom, m_display_var) << "\n";);
            CTRACE("nlsat_table_bug", atom->max_var() != max, display(std::cout << "nonmax: ", *atom, m_display_var) << "\n";);
            SASSERT(atom->max_var() == max);
            is_new = (atom == tmp_atom);
            if (is_new) {
                for (unsigned i = 0; i < sz; i++) {
                    m_pm.inc_ref(atom->p(i));
                }
            }
            else {
                deallocate(tmp_atom);
            }
            return atom;
        }

        bool_var mk_ineq_atom(atom::kind k, unsigned sz, poly * const * ps, bool const * is_even) {
            bool is_new = false;
            ineq_atom* atom = mk_ineq_atom(k, sz, ps, is_even, is_new);
            if (!is_new) {
                return atom->bvar();
            }
            else {
                bool_var b = mk_bool_var_core();
                m_atoms[b] = atom;
                atom->m_bool_var = b;
                TRACE("nlsat_verbose", display(std::cout << "create: b" << atom->m_bool_var << " ", *atom) << "\n";);
                return b;
            }
        }

        literal mk_ineq_literal(atom::kind k, unsigned sz, poly * const * ps, bool const * is_even) {
            SASSERT(k == atom::LT || k == atom::GT || k == atom::EQ);
            bool is_const = true;
            polynomial::manager::scoped_numeral cnst(m_pm.m());
            m_pm.m().set(cnst, 1);            
            for (unsigned i = 0; i < sz; ++i) {
                if (m_pm.is_const(ps[i])) {
                    if (m_pm.is_zero(ps[i])) {
                        m_pm.m().set(cnst, 0);
                        is_const = true;
                        break;
                    }
                    auto const& c = m_pm.coeff(ps[i], 0);
                    m_pm.m().mul(cnst, c, cnst);
                    if (is_even[i] && m_pm.m().is_neg(c)) {
                        m_pm.m().neg(cnst);
                    }                            
                }
                else {
                    is_const = false;
                }
            }
            if (is_const) {
                if (m_pm.m().is_pos(cnst) && k == atom::GT) return true_literal;
                if (m_pm.m().is_neg(cnst) && k == atom::LT) return true_literal;
                if (m_pm.m().is_zero(cnst) && k == atom::EQ) return true_literal;
                return false_literal;
            }
            return literal(mk_ineq_atom(k, sz, ps, is_even), false);            
        }

        bool_var mk_root_atom(atom::kind k, var x, unsigned i, poly * p) {
            polynomial_ref p1(m_pm), uniq_p(m_pm);
            p1 = m_pm.flip_sign_if_lm_neg(p); // flipping the sign of the polynomial will not change its roots.
            uniq_p = m_cache.mk_unique(p1); 
            TRACE("nlsat_solver", std::cout << x << " " << p1 << " " << uniq_p << "\n";);
            SASSERT(i > 0);
            SASSERT(x >= max_var(p));
            SASSERT(k == atom::ROOT_LT || k == atom::ROOT_GT || k == atom::ROOT_EQ || k == atom::ROOT_LE || k == atom::ROOT_GE);

            void * mem = m_allocator.allocate(sizeof(root_atom));
            root_atom * new_atom = new (mem) root_atom(k, x, i, uniq_p);
            root_atom * old_atom = m_root_atoms.insert_if_not_there(new_atom);
            SASSERT(old_atom->max_var() == x);
            if (old_atom != new_atom) {
                deallocate(new_atom);
                return old_atom->bvar();
            }
            bool_var b = mk_bool_var_core();
            m_atoms[b] = new_atom;
            new_atom->m_bool_var = b;
            m_pm.inc_ref(new_atom->p());
            return b;
        }

        void update_watched_vars(clause const& cls, var x) {
            var_vector vec;
            collect_clause_vars(cls, vec);
            m_watched_vars_single[x] = (vec.size() == 1 && m_watched_vars_single[x]);
        }

        void attach_clause(clause & cls) {
            var x      = max_var(cls);
            if (x != null_var) {
                m_watches[x].push_back(&cls);
            }
            else {
                bool_var b = max_bvar(cls);
                m_bwatches[b].push_back(&cls);
            }
        }

        void deattach_clause(clause & cls) {
            var x      = max_var(cls);
            if (x != null_var) {
                m_watches[x].erase(&cls);
            }
            else {
                bool_var b = max_bvar(cls);
                m_bwatches[b].erase(&cls);
            }
        }

        void deallocate(clause * cls) {
            size_t obj_sz = clause::get_obj_size(cls->size());
            cls->~clause();
            m_allocator.deallocate(obj_sz, cls);
        }
        
        void del_clause(clause * cls) {
            deattach_clause(*cls);
            m_cid_gen.recycle(cls->id());
            unsigned sz = cls->size();
            for (unsigned i = 0; i < sz; i++)
                dec_ref((*cls)[i]);
            _assumption_set a = static_cast<_assumption_set>(cls->assumptions());
            dec_ref(a);
            deallocate(cls);
        }

        void del_clause(clause * cls, clause_vector& clauses) {
            clauses.erase(cls);
            del_clause(cls);
        }

        void del_clauses(ptr_vector<clause> & cs) {
            for (clause* cp : cs) 
                del_clause(cp);
            cs.reset();
        }

        void del_clauses() {
            del_clauses(m_clauses);
            del_clauses(m_learned);
            del_clauses(m_valids);
        }

        // We use a simple heuristic to sort literals
        //   - bool literals < arith literals
        //   - sort literals based on max_var
        //   - sort literal with the same max_var using degree
        //     break ties using the fact that ineqs are usually cheaper to process than eqs.
        struct lit_lt {
            imp & m;
            lit_lt(imp & _m):m(_m) {}

            bool operator()(literal l1, literal l2) const {
                atom * a1 = m.m_atoms[l1.var()];
                atom * a2 = m.m_atoms[l2.var()];
                if (a1 == nullptr && a2 == nullptr)
                    return l1.index() < l2.index();
                if (a1 == nullptr)
                    return true;
                if (a2 == nullptr)
                    return false;
                var x1 = a1->max_var();
                var x2 = a2->max_var();
                if (x1 < x2)
                    return true;
                if (x1 > x2)
                    return false;
                SASSERT(x1 == x2);
                unsigned d1 = m.degree(a1);
                unsigned d2 = m.degree(a2);
                if (d1 < d2)
                    return true;
                if (d1 > d2)
                    return false;
                if (!a1->is_eq() && a2->is_eq())
                    return true;
                if (a1->is_eq() && !a2->is_eq())
                    return false;
                return l1.index() < l2.index();
            }
        };

        class scoped_bool_vars { 
            imp& s;
            svector<bool_var> vec;
        public:
            scoped_bool_vars(imp& s):s(s) {}
            ~scoped_bool_vars() {
                for (bool_var v : vec) {
                    s.dec_ref(v);
                }
            }
            void push_back(bool_var v) {
                s.inc_ref(v);
                vec.push_back(v);
            }
            bool_var const* begin() const { return vec.begin(); }
            bool_var const* end() const { return vec.end(); }
            bool_var operator[](bool_var v) const { return vec[v]; }
        };

        void check_lemma(unsigned n, literal const* cls, bool is_valid, assumption_set a) {
            TRACE("nlsat", display(std::cout << "check lemma: ", n, cls) << "\n";
                  display(std::cout););
            IF_VERBOSE(0, display(verbose_stream() << "check lemma: ", n, cls) << "\n");
            for (clause* c : m_learned) IF_VERBOSE(1, display(verbose_stream() << "lemma: ", *c) << "\n"); 
            
            solver solver2(m_ctx);
            imp& checker = *(solver2.m_imp);
            checker.m_check_lemmas = false;
            checker.m_log_lemmas = false;
            checker.m_inline_vars = false;

            // need to translate Boolean variables and literals
            scoped_bool_vars tr(checker);
            for (var x = 0; x < m_is_int.size(); ++x) {
                checker.register_var(x, m_is_int[x]);
            }
            bool_var bv = 0;
            tr.push_back(bv);
            for (bool_var b = 1; b < m_atoms.size(); ++b) {
                atom* a = m_atoms[b];
                if (a == nullptr) {
                    bv = checker.mk_bool_var();
                }
                else if (a->is_ineq_atom()) {
                    ineq_atom& ia = *to_ineq_atom(a);
                    unsigned sz = ia.size();
                    ptr_vector<poly> ps;
                    bool_vector is_even;
                    for (unsigned i = 0; i < sz; ++i) {
                        ps.push_back(ia.p(i));
                        is_even.push_back(ia.is_even(i));
                    }
                    bv = checker.mk_ineq_atom(ia.get_kind(), sz, ps.data(), is_even.data());
                }
                else if (a->is_root_atom()) {
                    root_atom& r = *to_root_atom(a);
                    if (r.x() >= max_var(r.p())) {
                        // permutation may be reverted after check completes, 
                        // but then root atoms are not used in lemmas.
                        bv = checker.mk_root_atom(r.get_kind(), r.x(), r.i(), r.p());
                    }
                }
                else {
                    UNREACHABLE();
                }
                tr.push_back(bv);
            }
            if (!is_valid) {
                for (clause* c : m_clauses) {
                    if (!a && c->assumptions()) {
                        continue;
                    }
                    literal_vector lits;
                    for (literal lit : *c) {
                        lits.push_back(literal(tr[lit.var()], lit.sign()));
                    }
                    checker.mk_clause(lits.size(), lits.data(), nullptr);
                }
            }
            for (unsigned i = 0; i < n; ++i) {
                literal lit = cls[i];
                literal nlit(tr[lit.var()], !lit.sign());
                checker.mk_clause(1, &nlit, nullptr);
            }
            IF_VERBOSE(0, verbose_stream() << "check\n";);
            lbool r = checker.check();
            if (r == l_true) {
                for (bool_var b : tr) {
                    literal lit(b, false);
                    IF_VERBOSE(0, checker.display(verbose_stream(), lit) << " := " << checker.value(lit) << "\n");
                    TRACE("nlsat", checker.display(std::cout, lit) << " := " << checker.value(lit) << "\n";);
                }
                for (clause* c : m_learned) {
                    bool found = false;
                    for (literal lit: *c) {
                        literal tlit(tr[lit.var()], lit.sign());
                        found |= checker.value(tlit) == l_true;
                    }
                    if (!found) {
                        IF_VERBOSE(0, display(verbose_stream() << "violdated clause: ", *c) << "\n");
                        TRACE("nlsat", display(std::cout << "violdated clause: ", *c) << "\n";);
                    }
                }
                for (clause* c : m_valids) {
                    bool found = false;
                    for (literal lit: *c) {
                        literal tlit(tr[lit.var()], lit.sign());
                        found |= checker.value(tlit) == l_true;
                    }
                    if (!found) {
                        IF_VERBOSE(0, display(verbose_stream() << "violdated tautology clause: ", *c) << "\n");
                        TRACE("nlsat", display(std::cout << "violdated tautology clause: ", *c) << "\n";);
                    }                    
                }
                UNREACHABLE();
            }
        }

        void log_lemma(std::ostream& out, clause const& cls) {
            log_lemma(out, cls.size(), cls.data(), false);
        }

        void log_lemma(std::ostream& out, unsigned n, literal const* cls, bool is_valid) {
            ++m_lemma_count;
            out << "(set-logic NRA)\n";
            if (is_valid) {
                display_smt2_bool_decls(out);
                display_smt2_arith_decls(out);
            }
            else             
                display_smt2(out);            
            for (unsigned i = 0; i < n; ++i) 
                display_smt2(out << "(assert ", ~cls[i]) << ")\n";
            display(out << "(echo \"#" << m_lemma_count << " ", n, cls) << "\")\n";
            out << "(check-sat)\n(reset)\n";

            TRACE("nlsat", display(tout << "(echo \"#" << m_lemma_count << " ", n, cls) << "\")\n");
        }

        clause * mk_clause_core(unsigned num_lits, literal const * lits, bool learned, _assumption_set a) {
            SASSERT(num_lits > 0);
            unsigned cid = m_cid_gen.mk();
            void * mem = m_allocator.allocate(clause::get_obj_size(num_lits));
            clause * cls = new (mem) clause(cid, num_lits, lits, learned, a);
            for (unsigned i = 0; i < num_lits; i++)
                inc_ref(lits[i]);
            inc_ref(a);
            return cls;
        }

        clause * mk_clause(unsigned num_lits, literal const * lits, bool learned, _assumption_set a) {
            SASSERT(num_lits > 0);
            clause * cls = mk_clause_core(num_lits, lits, learned, a);
            ++m_lemma_count;
            TRACE("nlsat_sort", display(std::cout << "mk_clause:\n", *cls) << "\n";);
            std::sort(cls->begin(), cls->end(), lit_lt(*this));


            // display(std::cout << "mk_clause:\n", *cls) << "\n";


            TRACE("nlsat_sort", display(std::cout << "#" << m_lemma_count << " after sort:\n", *cls) << "\n";);
            if (learned && m_log_lemmas) {
                log_lemma(verbose_stream(), *cls);
            }
            if (learned && m_check_lemmas) {
                check_lemma(cls->size(), cls->data(), false, cls->assumptions());
            }
            if (learned)
                m_learned.push_back(cls);
            else
                m_clauses.push_back(cls);
            attach_clause(*cls);
            if(learned) {
                var x = max_var(*cls);
                if(x != null_var)
                    update_watched_vars(*cls, x);
            }
            return cls;
        }

        void mk_clause(unsigned num_lits, literal const * lits, assumption a) {
            _assumption_set as = nullptr;
            if (a != nullptr)
                as = m_asm.mk_leaf(a);
            if (num_lits == 0) {
                num_lits = 1;
                lits = &false_literal;
            }
            mk_clause(num_lits, lits, false, as);
        }

        // -----------------------
        //
        // Search
        //
        // -----------------------

        void save_assign_trail(bool_var b) {
            m_trail.push_back(trail(b, bvar_assignment()));
        }

        void save_path_finder_trail() {
            m_var_path[m_xk] = l_true;
            DTRACE(std::cout << "save path finder trail for var " << m_xk << std::endl;);
            m_trail.push_back(trail(path_finder(), m_xk));
        }

        void save_path_block_trail() {
            m_var_path[m_xk] = l_false;
            DTRACE(std::cout << "save path block trail for var " << m_xk << std::endl;);
            m_trail.push_back(trail(path_block(), m_xk));
        }

        void save_set_updt_trail(interval_set * old_set) {
            m_trail.push_back(trail(old_set));
        }

        void save_updt_eq_trail(atom * old_eq) {
            m_trail.push_back(trail(old_eq));
        }

        void save_new_stage_trail() {
            m_trail.push_back(trail(true, stage()));
        }

        void save_new_level_trail() {
            m_trail.push_back(trail(false, stage()));
        }
     
        void undo_bvar_assignment(bool_var b) {
            m_bvalues[b] = l_undef;
            m_levels[b]  = UINT_MAX;
            del_jst(m_allocator, m_justifications[b]);
            m_justifications[b] = null_justification;
            if (m_atoms[b] == nullptr && b < m_bk)
                m_bk = b;
        }

        void undo_set_updt(interval_set * old_set) {
            if (m_xk == null_var) return;
            var x = m_xk;
            if (x < m_infeasible.size()) {
                m_ism.dec_ref(m_infeasible[x]);
                m_infeasible[x] = old_set;
            }
        }

        void undo_new_stage() {
            if (m_xk == 0) {
                m_xk = null_var;
            }
            else if (m_xk != null_var) {
                m_xk--;
                m_assignment.reset(m_xk);
                m_csys.disable_var_atoms(m_xk);
            }
        }

        void undo_new_level() {
            SASSERT(m_scope_lvl > 0);
            m_scope_lvl--;
            m_evaluator.pop(1);
        }

        void undo_updt_eq(atom * a) {
            if (m_var2eq.size() > m_xk)
                m_var2eq[m_xk] = a; 
        }

        template<typename Predicate>
        void undo_until(Predicate const & pred) {
            while (pred() && !m_trail.empty()) {
                trail & t = m_trail.back();
                switch (t.m_kind) {
                case trail::BVAR_ASSIGNMENT:
                    undo_bvar_assignment(t.m_b);
                    break;
                case trail::INFEASIBLE_UPDT:
                    undo_set_updt(t.m_old_set);
                    break;
                case trail::NEW_STAGE:
                    undo_new_stage();
                    break;
                case trail::NEW_LEVEL:
                    undo_new_level();
                    break;
                case trail::UPDT_EQ:
                    undo_updt_eq(t.m_old_eq);
                    break;
                case trail::PATH_FINDER:
                    undo_path_finder(t.m_x);
                    break;
                case trail::PATH_BLOCK:
                    undo_path_block(t.m_x);
                    break;
                default:
                    break;
                }
                m_trail.pop_back();
            }
        }
        
        struct size_pred {
            svector<trail> & m_trail;
            unsigned         m_old_size;
            size_pred(svector<trail> & trail, unsigned old_size):m_trail(trail), m_old_size(old_size) {}
            bool operator()() const { return m_trail.size() > m_old_size; }
        };
        
        // Keep undoing until trail has the given size
        void undo_until_size(unsigned old_size) {
            SASSERT(m_trail.size() >= old_size);
            undo_until(size_pred(m_trail, old_size));
        }

        struct stage_pred {
            var const & m_xk;
            var         m_target;
            stage_pred(var const & xk, var target):m_xk(xk), m_target(target) {}
            bool operator()() const { return m_xk != m_target; }
        };

        // Keep undoing until stage is new_xk
        void undo_until_stage(var new_xk) {
            undo_until(stage_pred(m_xk, new_xk));
        }

        void undo_until_block_finder(var v) {
            while(!m_trail.empty()) {
                trail & t = m_trail.back();
                if (t.m_kind == trail::PATH_BLOCK && t.m_x == v) {
                    m_trail.pop_back();
                    undo_path_block(v);
                    return;
                }
                switch (t.m_kind) {
                case trail::BVAR_ASSIGNMENT:
                    undo_bvar_assignment(t.m_b);
                    break;
                case trail::INFEASIBLE_UPDT:
                    undo_set_updt(t.m_old_set);
                    break;
                case trail::NEW_STAGE:
                    undo_new_stage();
                    break;
                case trail::NEW_LEVEL:
                    undo_new_level();
                    break;
                case trail::UPDT_EQ:
                    undo_updt_eq(t.m_old_eq);
                    break;
                case trail::PATH_FINDER:
                    undo_path_finder(t.m_x);
                    break;
                case trail::PATH_BLOCK:
                    undo_path_block(t.m_x);
                    break;
                default:
                    break;
                }
                m_trail.pop_back();
            }
        }

        void undo_path_finder(var v) {
            m_var_path[v] = l_undef;
        }

        void undo_path_block(var v) {
            m_var_path[v] = l_undef;
        }

        void undo_until_path_finder(var v) {
            while(!m_trail.empty()) {
                trail & t = m_trail.back();
                if (t.m_kind == trail::PATH_FINDER && t.m_x == v) {
                    m_trail.pop_back();
                    undo_path_finder(v);
                    return;
                }
                switch (t.m_kind) {
                case trail::BVAR_ASSIGNMENT:
                    undo_bvar_assignment(t.m_b);
                    break;
                case trail::INFEASIBLE_UPDT:
                    undo_set_updt(t.m_old_set);
                    break;
                case trail::NEW_STAGE:
                    undo_new_stage();
                    break;
                case trail::NEW_LEVEL:
                    undo_new_level();
                    break;
                case trail::UPDT_EQ:
                    undo_updt_eq(t.m_old_eq);
                    break;
                case trail::PATH_FINDER:
                    undo_path_finder(t.m_x);
                    break;
                case trail::PATH_BLOCK:
                    undo_path_block(t.m_x);
                    break;
                default:
                    break;
                }
                m_trail.pop_back();
            }
        }

        struct level_pred {
            unsigned const & m_scope_lvl;
            unsigned         m_new_lvl;
            level_pred(unsigned const & scope_lvl, unsigned new_lvl):m_scope_lvl(scope_lvl), m_new_lvl(new_lvl) {}
            bool operator()() const { return m_scope_lvl > m_new_lvl; }
        };

        // Keep undoing until level is new_lvl
        void undo_until_level(unsigned new_lvl) {
            undo_until(level_pred(m_scope_lvl, new_lvl));
        }

        struct unassigned_pred {
            bool_var               m_b;
            svector<lbool> const & m_bvalues;
            unassigned_pred(svector<lbool> const & bvalues, bool_var b):
                m_b(b),
                m_bvalues(bvalues) {}
            bool operator()() const { return m_bvalues[m_b] != l_undef; }
        };

        // Keep undoing until b is unassigned
        void undo_until_unassigned(bool_var b) {
            undo_until(unassigned_pred(m_bvalues, b));
            SASSERT(m_bvalues[b] == l_undef);
        }

        struct true_pred {
            bool operator()() const { return true; }
        };

        void undo_until_empty() {
            undo_until(true_pred());
        }

        /**
           \brief Create a new scope level
        */
        void new_level() {
            m_evaluator.push();
            m_scope_lvl++;
            save_new_level_trail();
        }

        /**
           \brief Return the value of the given literal that was assigned by the search
           engine.
        */
        lbool assigned_value(literal l) const {
            bool_var b = l.var();
            if (l.sign())
                return ~m_bvalues[b];
            else
                return m_bvalues[b];
        }

        /**
           \brief Assign literal using the given justification
         */
        void assign(literal l, justification j) {
            TRACE("nlsat", 
                  display(std::cout << "assigning literal: ", l); 
                  display(std::cout << " <- ", j););
            DTRACE(
                display(std::cout << "assigning literal: ", l); 
                display(std::cout << " <- ", j) << std::endl;
            );

            SASSERT(assigned_value(l) == l_undef);
            SASSERT(j != null_justification);
            SASSERT(!j.is_null());
            if (j.is_decision())
                m_decisions++;
            else
                m_propagations++;
            bool_var b   = l.var();
            m_bvalues[b] = to_lbool(!l.sign());
            m_levels[b]  = m_scope_lvl;
            m_justifications[b] = j;
            save_assign_trail(b);
            updt_eq(b, j);
            TRACE("nlsat_assign", std::cout << "b" << b << " -> " << m_bvalues[b]  << "\n";);
        }

        /**
           \brief Create a "case-split"
        */
        void decide(literal l) {
            new_level();
            assign(l, decided_justification);
        }
        
        /**
           \brief Return the value of a literal as defined in Dejan and Leo's paper.
        */
        lbool value(literal l) {
            lbool val = assigned_value(l);
            if (val != l_undef) {            
                TRACE("nlsat_verbose", display(std::cout << " assigned value " << val << " for ", l) << "\n";);
                return val;
            }
            bool_var b = l.var();
            atom * a = m_atoms[b];
            if (a == nullptr) {
                TRACE("nlsat_verbose", display(std::cout << " no atom for ", l) << "\n";);
                return l_undef;
            }
            var max = a->max_var();
            if (!m_assignment.is_assigned(max)) {
                TRACE("nlsat_verbose", display(std::cout << " maximal variable not assigned ", l) << "\n";);
                return l_undef;
            }
            val = to_lbool(m_evaluator.eval(a, l.sign()));
            TRACE("nlsat_verbose", display(std::cout << " evaluated value " << val << " for ", l) << "\n";);
            TRACE("value_bug", std::cout << "value of: "; display(std::cout, l); std::cout << " := " << val << "\n"; 
                  std::cout << "xk: " << m_xk << ", a->max_var(): " << a->max_var() << "\n";
                  display_assignment(std::cout););            
            return val;
        }

        /**
           \brief Return true if the given clause is already satisfied in the current partial interpretation.
        */
        bool is_satisfied(clause const & cls) const {
            for (literal l : cls) {
                if (const_cast<imp*>(this)->value(l) == l_true) {
                    TRACE("value_bug:", std::cout << l << " := true\n";);
                    return true;
                }
            }
            return false;
        }

        /**
           \brief Return true if the given clause is false in the current partial interpretation.
        */
        bool is_inconsistent(unsigned sz, literal const * cls) {
            for (unsigned i = 0; i < sz; i++) {
                if (value(cls[i]) != l_false) {
                    TRACE("is_inconsistent", std::cout << "literal is not false:\n"; display(std::cout, cls[i]); std::cout << "\n";); 
                    return false;
                }
            }
            return true;
        }

        /**
           \brief Process a clauses that contains only Boolean literals.
        */
        bool process_boolean_clause(clause const & cls) {
            SASSERT(m_xk == null_var);
            unsigned num_undef   = 0;
            unsigned first_undef = UINT_MAX;
            unsigned sz = cls.size();
            for (unsigned i = 0; i < sz; i++) {
                literal l = cls[i];
                SASSERT(m_atoms[l.var()] == nullptr);
                if(value(l) == l_true) {
                    return true;
                }
                if (value(l) == l_false)
                    continue;
                SASSERT(value(l) == l_undef);
                num_undef++;
                if (first_undef == UINT_MAX)
                    first_undef = i;
            }
            if (num_undef == 0) 
                return false;
            SASSERT(first_undef != UINT_MAX);
            if (num_undef == 1)
                assign(cls[first_undef], mk_clause_jst(&cls)); // unit clause
            else
                decide(cls[first_undef]);
            return true;
        }
        
        /**
           \brief assign l to true, because l + (justification of) s is infeasible in RCF in the current interpretation.
        */
        literal_vector core;
        ptr_vector<clause> clauses;
        void R_propagate(literal l, interval_set const * s, bool include_l = true) {
            m_ism.get_justifications(s, core, clauses);
            if (include_l) 
                core.push_back(~l);
            assign(l, mk_lazy_jst(m_allocator, core.size(), core.data(), clauses.size(), clauses.data()));
            SASSERT(value(l) == l_true);
        }
        
        /**
           \brief m_infeasible[m_xk] <- m_infeasible[m_xk] Union s
        */
        void updt_infeasible(interval_set const * s) {
            SASSERT(m_xk != null_var);
            interval_set * xk_set = m_infeasible[m_xk];
            save_set_updt_trail(xk_set);
            interval_set_ref new_set(m_ism);
            TRACE("nlsat_inf_set", std::cout << "updating infeasible set\n"; m_ism.display(std::cout, xk_set) << "\n"; m_ism.display(std::cout, s) << "\n";);
            new_set = m_ism.mk_union(s, xk_set);
            TRACE("nlsat_inf_set", std::cout << "new infeasible set:\n"; m_ism.display(std::cout, new_set) << "\n";);
            SASSERT(!m_ism.is_full(new_set));
            m_ism.inc_ref(new_set);
            m_infeasible[m_xk] = new_set;
        }

        /**
           \brief Update m_var2eq mapping.
        */
        void updt_eq(bool_var b, justification j) {
            if (!m_simplify_cores)
                return;
            if (m_bvalues[b] != l_true)
                return;
            atom * a = m_atoms[b];
            if (a == nullptr || a->get_kind() != atom::EQ || to_ineq_atom(a)->size() > 1 || to_ineq_atom(a)->is_even(0))
                return;
            switch (j.get_kind()) {
            case justification::CLAUSE:
                if (j.get_clause()->assumptions() != nullptr) return;
                break;            
            case justification::LAZY:
                if (j.get_lazy()->num_clauses() > 0) return;
                if (j.get_lazy()->num_lits() > 0) return;
                break;
            default:
                break;
            }
            var x = m_xk;
            SASSERT(a->max_var() == x);
            SASSERT(x != null_var);
            if (m_var2eq[x] != 0 && degree(m_var2eq[x]) <= degree(a))
                return; // we only update m_var2eq if the new equality has smaller degree
            TRACE("nlsat_simplify_core", std::cout << "Saving equality for "; m_display_var(std::cout, x) << " (x" << x << ") ";
                  std::cout << "scope-lvl: " << scope_lvl() << "\n"; display(std::cout, literal(b, false)) << "\n";
                  display(std::cout, j);
                  );
            save_updt_eq_trail(m_var2eq[x]);
            m_var2eq[x] = a;
        }

        interval_set * get_atom_infeasible_set(bool_var b, clause const &cls) {
            // m_assignment.display(std::cout);
            // std::cout << std::endl;
            SASSERT(m_atoms[b] != nullptr);
            interval_set_ref curr_st(m_ism);
            if(m_csys.is_atom_enabled(b)) {
                curr_st = m_csys.get_atom_set(b);
            } else {
                curr_st = m_evaluator.infeasible_intervals(m_atoms[b], false, &cls);
                m_csys.cache_atom_set(b, curr_st);
            }
            // display_atom(std::cout, b); std::cout << std::endl;
            // m_ism.display(std::cout, curr_st); std::cout << std::endl;
            return curr_st;
        }
        
        /**
           \brief Process a clause that contains nonlinear arithmetic literals

           If satisfy_learned is true, then learned clauses are satisfied even if m_lazy > 0
        */
        bool process_arith_clause(clause const & cls, bool satisfy_learned) {
            if (!satisfy_learned && m_lazy >= 2 && cls.is_learned()) {
                TRACE("nlsat", std::cout << "skip learned\n";);
                return true; // ignore lemmas in super lazy mode
            }
            SASSERT(m_xk == max_var(cls));
            unsigned num_undef   = 0;                // number of undefined literals
            unsigned first_undef = UINT_MAX;         // position of the first undefined literal
            interval_set_ref first_undef_set(m_ism); // infeasible region of the first undefined literal
            interval_set * xk_set = m_infeasible[m_xk]; // current set of infeasible interval for current variable
            SASSERT(!m_ism.is_full(xk_set));
            for (unsigned idx = 0; idx < cls.size(); ++idx) {
                literal l = cls[idx];
                checkpoint();
                if (value(l) == l_false)
                    continue;
                if (value(l) == l_true)
                    return true;  // could happen if clause is a tautology
                CTRACE("nlsat", max_var(l) != m_xk || value(l) != l_undef, display(std::cout); 
                       std::cout << "xk: " << m_xk << ", max_var(l): " << max_var(l) << ", l: "; display(std::cout, l) << "\n";
                       display(std::cout, cls) << "\n";);
                SASSERT(value(l) == l_undef);
                SASSERT(max_var(l) == m_xk);
                bool_var b = l.var();
                atom * a   = m_atoms[b];
                SASSERT(a != nullptr);
                interval_set_ref curr_set(m_ism);
                curr_set = get_atom_infeasible_set(b, cls);
                if(l.sign()) {
                    curr_set = m_ism.mk_complement(curr_set);
                }
                TRACE("nlsat_inf_set", std::cout << "infeasible set for literal: "; display(std::cout, l); std::cout << "\n"; m_ism.display(std::cout, curr_set); std::cout << "\n";
                      display(std::cout, cls) << "\n";); 
                if (m_ism.is_empty(curr_set)) {
                    TRACE("nlsat_inf_set", std::cout << "infeasible set is empty, found literal\n";);
                    R_propagate(l, nullptr);
                    SASSERT(is_satisfied(cls));
                    return true;
                }
                if (m_ism.is_full(curr_set)) {
                    TRACE("nlsat_inf_set", std::cout << "infeasible set is R, skip literal\n";);
                    R_propagate(~l, nullptr);
                    continue;
                }
                if (m_ism.subset(curr_set, xk_set)) {
                    TRACE("nlsat_inf_set", std::cout << "infeasible set is a subset of current set, found literal\n";);
                    R_propagate(l, xk_set);
                    return true;
                }
                interval_set_ref tmp(m_ism);
                tmp = m_ism.mk_union(curr_set, xk_set);
                if (m_ism.is_full(tmp)) {
                    TRACE("nlsat_inf_set", std::cout << "infeasible set + current set = R, skip literal\n";
                          display(std::cout, cls) << "\n";);
                    R_propagate(~l, tmp, false);
                    continue;
                }
                num_undef++;
                if (first_undef == UINT_MAX) {
                    first_undef = idx;
                    first_undef_set = curr_set;
                }
            }
            TRACE("nlsat_inf_set", std::cout << "num_undef: " << num_undef << "\n";);
            if (num_undef == 0) 
                return false;
            SASSERT(first_undef != UINT_MAX);
            if (num_undef == 1) {
                // unit clause
                assign(cls[first_undef], mk_clause_jst(&cls)); 
                updt_infeasible(first_undef_set);
            }
            else if ( satisfy_learned ||
                     !cls.is_learned() /* must always satisfy input clauses */ ||
                      m_lazy == 0 /* if not in lazy mode, we also satiffy lemmas */) {
                decide(cls[first_undef]);
                updt_infeasible(first_undef_set);
            }
            else {
                TRACE("nlsat_lazy", std::cout << "skipping clause, satisfy_learned: " << satisfy_learned << ", cls.is_learned(): " << cls.is_learned()
                      << ", lazy: " << m_lazy << "\n";);
            }
            return true;
        }

        void process_clause_using_appointed_value(clause const &cls) {
            SASSERT(m_xk == max_var(cls));
            unsigned num_undef   = 0;                // number of undefined literals
            unsigned first_undef = UINT_MAX;         // position of the first undefined literal
            unsigned first_appointed = UINT_MAX;     // first undefined literal but satisfied by appointed value
            interval_set_ref first_undef_set(m_ism), first_appointed_set(m_ism);
            interval_set * xk_set = m_infeasible[m_xk]; // current set of infeasible interval for current variable
            SASSERT(!m_ism.is_full(xk_set));
            for (unsigned idx = 0; idx < cls.size(); ++idx) {
                literal l = cls[idx];
                checkpoint();
                if (value(l) == l_false)
                    continue;
                if (value(l) == l_true)
                    return;  // could happen if clause is a tautology
                CTRACE("nlsat", max_var(l) != m_xk || value(l) != l_undef, display(std::cout); 
                       std::cout << "xk: " << m_xk << ", max_var(l): " << max_var(l) << ", l: "; display(std::cout, l) << "\n";
                       display(std::cout, cls) << "\n";);
                SASSERT(value(l) == l_undef);
                SASSERT(max_var(l) == m_xk);
                bool_var b = l.var();
                atom * a   = m_atoms[b];
                SASSERT(a != nullptr);
                interval_set_ref curr_set(m_ism);
                curr_set = get_atom_infeasible_set(b, cls);
                if(l.sign()) {
                    curr_set = m_ism.mk_complement(curr_set);
                }
                TRACE("nlsat_inf_set", std::cout << "infeasible set for literal: "; display(std::cout, l); std::cout << "\n"; m_ism.display(std::cout, curr_set); std::cout << "\n";
                      display(std::cout, cls) << "\n";); 
                if (m_ism.is_empty(curr_set)) {
                    TRACE("nlsat_inf_set", std::cout << "infeasible set is empty, found literal\n";);
                    R_propagate(l, nullptr);
                    SASSERT(is_satisfied(cls));
                    return;
                }
                if (m_ism.is_full(curr_set)) {
                    TRACE("nlsat_inf_set", std::cout << "infeasible set is R, skip literal\n";);
                    R_propagate(~l, nullptr);
                    continue;
                }
                if (m_ism.subset(curr_set, xk_set)) {
                    TRACE("nlsat_inf_set", std::cout << "infeasible set is a subset of current set, found literal\n";);
                    R_propagate(l, xk_set);
                    return;
                }
                interval_set_ref tmp(m_ism);
                tmp = m_ism.mk_union(curr_set, xk_set);
                if (m_ism.is_full(tmp)) {
                    TRACE("nlsat_inf_set", std::cout << "infeasible set + current set = R, skip literal\n";
                          display(std::cout, cls) << "\n";);
                    R_propagate(~l, tmp, false);
                    continue;
                }
                num_undef++;
                if (first_undef == UINT_MAX) {
                    first_undef = idx;
                    first_undef_set = curr_set;
                }
                if(first_appointed == UINT_MAX && !m_ism.contains_value(curr_set, m_appointed_value)) {
                    first_appointed = idx;
                    first_appointed_set = curr_set;
                }
            }
            TRACE("nlsat_inf_set", std::cout << "num_undef: " << num_undef << "\n";);
            if (num_undef == 0) 
                return;
            SASSERT(first_undef != UINT_MAX);
            if (num_undef == 1) {
                // unit clause
                assign(cls[first_undef], mk_clause_jst(&cls)); 
                updt_infeasible(first_undef_set);
            } else { // decide first literal with appointed value
                decide(cls[first_appointed]);
                updt_infeasible(first_appointed_set);
            }
        }

        clause * process_boolean_clauses(clause_vector const &cs) {
            for (clause *c: cs) {
                if(is_satisfied(*c)) {
                    continue;
                }
                if(!process_boolean_clause(*c)) {
                    return c;
                }
            }
            return nullptr;
        }

        interval_set* get_clause_infset(clause const &c) {
            interval_set_ref res_st(m_ism);
            res_st = m_ism.mk_full();
            for(literal l: c) {
                if(value(l) == l_true) {
                    return nullptr;
                }
                if(value(l) == l_false) {
                    continue;
                }
                atom * a   = m_atoms[l.var()];
                interval_set_ref curr_st(m_ism);
                curr_st = get_atom_infeasible_set(l.var(), c);
                if(l.sign()) {
                    curr_st = m_ism.mk_complement(curr_st);
                }
                res_st = m_ism.mk_intersection(res_st, curr_st);
                if(m_ism.is_empty(res_st)) {
                    return res_st;
                }
            }
            m_ism.inc_ref(res_st);
            return res_st;
        }

        interval_set* get_clauses_infeasible_set(clause_vector const &cs) {
            interval_set_ref curr_st(m_ism), res_st(m_ism);
            for(clause *c: cs) {
                curr_st = get_clause_infset(*c);
                res_st = m_ism.mk_union(curr_st, res_st);
                if(m_ism.is_full(res_st)) {
                    m_ism.inc_ref(res_st);
                    return res_st;
                }
            }
            m_ism.inc_ref(res_st);
            return res_st;
        }

        std::ostream & display_clauses(std::ostream & out, clause_vector const &cs) const {
            out << "display clauses" << std::endl;
            for(clause *c: cs) {
                display(out, *c) << std::endl;
            }
            return out;
        }

<<<<<<< HEAD
        interval_set_vector                      m_atom_set_cached;
        bool                                     m_enable_updated = true;
=======
        clause * process_arith_clause_origin(clause_vector const& cs) {
            for(clause *c: cs) {
                if(!process_arith_clause(*c, false)) {
                    return c;
                }
            }
            return nullptr;
        }

>>>>>>> 6b9aa8e8

        clause * process_arith_clauses_updated(clause_vector const &cs) {
            DTRACE(
                std::cout << "process arith clauses" << std::endl;
            );
            detect_unsat = false;
            return m_enable_updated ? process_arith_clauses_updated(cs) : process_arith_clauses_origin(cs);
        }

        clause * process_arith_clauses_origin(clause_vector const &cs) {
            for(clause *c: cs) {
                if(!process_arith_clause(*c, false)) {
                    return c;
                }
            }
            return nullptr;
        }

        clause * process_arith_clauses_updated(clause_vector const &cs) {
            DTRACE(
                std::cout << "process arith clauses" << std::endl;
            );
            detect_unsat = false;
            SASSERT(m_xk != null_var);
            interval_set_ref curr_set(m_ism);
            curr_set = get_clauses_infeasible_set(cs);
            // curr_set = m_ism.mk_union(curr_set, m_infeasible[m_xk]);
            DTRACE(
                std::cout << "m_xk: " << m_xk << std::endl;
                m_display_var(std::cout, m_xk) << std::endl;
                std::cout << "infeasible set: ";
                m_ism.display(std::cout, curr_set) << std::endl;
            );

<<<<<<< HEAD
            for(clause * c: cs) {
                if(!process_arith_clause(*c, false)) {
                    return c;
                }
                return nullptr;
            }
=======
            // for(clause *c: cs) {
            //     if(!process_arith_clause(*c, false)) {
            //         return c;
            //     }
            // }
            // return nullptr;
>>>>>>> 6b9aa8e8

            if(m_ism.is_full(curr_set)) { // full case
                DTRACE(std::cout << "full case" << std::endl;);
                if(m_watched_vars_single[m_xk]) { // shortcut for unsat case, no other variables appear in clauses
                    DTRACE(std::cout << "shortcut case for single var full" << std::endl;);
                    detect_unsat = true;
                    return nullptr;
                }
                save_path_block_trail();
                // not single var case
                appointed = false;
                for(clause *c: cs) { // reprocess clauses
                    if(!process_arith_clause(*c, false)) {
                        return c;
                    }
                }
                UNREACHABLE();
            } else { // path case
                DTRACE(std::cout << "path case" << std::endl;);
                appointed = true;
                m_ism.peek_in_complement(curr_set, m_is_int[m_xk], m_appointed_value, m_randomize); // cache current selected value
                DTRACE(std::cout << "choose appointed value: ";
                        m_am.display(std::cout, m_appointed_value) << std::endl;);
                save_path_finder_trail();
                m_ism.inc_ref(curr_set);
                m_ism.dec_ref(m_clause_infeasible[m_xk]);
                m_clause_infeasible[m_xk] = curr_set;
                process_clauses_using_appointed_value(cs);
                return nullptr;
            }
        }

        void process_clauses_using_appointed_value(clause_vector const &cs) {
            DTRACE(std::cout << "process clauses appointed start" << std::endl;);
            for(clause *c: cs) {
                process_clause_using_appointed_value(*c);
            }
            DTRACE(std::cout << "process clauses appointed done" << std::endl;);
        }

        /**
           \brief Make sure m_bk is the first unassigned pure Boolean variable.
           Set m_bk == null_bool_var if there is no unassigned pure Boolean variable.
        */
        void peek_next_bool_var() {
            while (m_bk < m_atoms.size()) {
                if (!m_dead[m_bk] && m_atoms[m_bk] == nullptr && m_bvalues[m_bk] == l_undef) {
                    return;
                }
                m_bk++;
            }
            m_bk = null_bool_var;
        }

        /**
           \brief Create a new stage. See Dejan and Leo's paper.
        */
        void new_stage() {
            m_stages++;
            save_new_stage_trail();
            if (m_xk == null_var)
                m_xk = 0;
            else
                m_xk++;
        }

        /**
           \brief Assign m_xk
        */
        void select_witness() {
            scoped_anum w(m_am);
            if(appointed) {
                m_am.set(w, m_appointed_value);
            } else {
                SASSERT(!m_ism.is_full(m_infeasible[m_xk]));
                m_ism.peek_in_complement(m_infeasible[m_xk], m_is_int[m_xk], w, m_randomize);
            }
            TRACE("nlsat", 
                std::cout << "infeasible intervals: "; m_ism.display(std::cout, m_infeasible[m_xk]); std::cout << "\n";
                std::cout << "assigning "; m_display_var(std::cout, m_xk) << "(x" << m_xk << ") -> " << w << "\n";);
            TRACE("nlsat_root", std::cout << "value as root object: "; m_am.display_root(std::cout, w); std::cout << "\n";);
            DTRACE(
                std::cout << "infeasible intervals: "; m_ism.display(std::cout, m_infeasible[m_xk]); std::cout << "\n";
                std::cout << "clause infeasible intervals: "; m_ism.display(std::cout, m_clause_infeasible[m_xk]); std::cout << std::endl;
                std::cout << "assigning "; m_display_var(std::cout, m_xk) << "(x" << m_xk << ") -> " << w << "\n";
            );
            if (!m_am.is_rational(w))
                m_irrational_assignments++;
            m_assignment.set_core(m_xk, w);
        }

        bool is_satisfied() {
            if (m_bk == null_bool_var && m_xk >= num_vars()) {
                TRACE("nlsat", std::cout << "found model\n"; display_assignment(std::cout););
                DTRACE(std::cout << "found model\n"; display_assignment(std::cout) << std::endl;);
                fix_patch();
                SASSERT(check_satisfied(m_clauses));
                return true; // all variables were assigned, and all clauses were satisfied.
            }
            else {
                return false;
            }
        }

        void pick_next_var() {
            if (m_xk == null_var) {
                peek_next_bool_var();
                if (m_bk == null_bool_var) 
                    new_stage(); // move to arith vars
            }
            else {
                new_stage(); // peek next arith var
            }
        }

        bool m_enabled_updated = true;

        clause * conflict_clause;

        void process_clauses() {
            if(m_xk == null_var) {
                conflict_clause = process_boolean_clauses(m_bwatches[m_bk]);
            } else {
                conflict_clause = m_enabled_updated ? process_arith_clauses_updated(m_watches[m_xk]) : process_arith_clause_origin(m_watches[m_xk]);
            }
        }

        // we detect unsat for arithmetic variables
        // e.g.
        // x <= -3 or x >= 2
        // x = 0
        // 1. the infeasible set of x's clauses are (-oo, +oo)
        // 2. no other variables found in x's watches
        // ----------------------------------------------------
        // we conclude unsat and return false for search function
        bool detect_unsat;

        std::chrono::steady_clock::time_point m_start_time, m_end_time;


        const double SWITCH_THRESHOLD = 0.8;

        /**
           \brief main procedure
        */
        lbool search() {
            TRACE("nlsat", std::cout << "starting search...\n"; display(std::cout); std::cout << "\nvar order:\n"; display_vars(std::cout););
            TRACE("nlsat_proof", std::cout << "ASSERTED\n"; display(std::cout););
            TRACE("nlsat_proof_sk", std::cout << "ASSERTED\n"; display_abst(std::cout);); 
            TRACE("nlsat_mathematica", display_mathematica(std::cout););
            TRACE("nlsat", display_smt2(std::cout););
            // display_smt2(std::cout) << std::endl;

            DTRACE(std::cout << "start search" << std::endl;);
            DTRACE(std::cout << "starting search...\n"; display(std::cout); std::cout << "\nvar order:\n"; display_vars(std::cout) << std::endl;);
            m_bk = 0;
            m_xk = null_var;
            m_conflicts = 0;
            m_step = 0;
<<<<<<< HEAD
            m_start_time = std::chrono::steady_clock::now();

            while (true) { // while loop for new variable processing
                m_step ++;
                // if(m_xk != null_var && m_xk >= num_vars() * SWITCH_THRESHOLD) {
                //     m_enable_updated = true;
                // } else {
                //     m_enable_updated = false;
                // }
=======

            while (true) { // while loop for new variable processing
                m_step ++;
>>>>>>> 6b9aa8e8
                CASSERT("nlsat", check_satisfied());
                DTRACE(std::cout << "search loop\n";);
                // std::cout << "search loop" << std::endl;
                pick_next_var(); // pick next boolean or arithmetic variable
                TRACE("nlsat_bug", std::cout << "xk: x" << m_xk << " bk: b" << m_bk << "\n";);
                // m_assignment.display(std::cout);
                // std::cout << std::endl;
                DTRACE(
                    std::cout << "stage: " << m_xk << std::endl;
                    std::cout << "level: " << m_scope_lvl << std::endl;
                );
                if (is_satisfied()) { // all variables are assigned
                    return l_true;
                }
                checkpoint();
                detect_unsat = false;
                process_clauses();
                if(detect_unsat) { // just conclude unsat for this instance
                    return l_false;
                } else if (conflict_clause == nullptr) { // consistent
                    choose_value();
                } else { // conflict
                    if (!resolve_origin(*conflict_clause)) { // resolve empty clause or detect unsat
                        return l_false;              
                    } else { // resolve succeed, choose value for current variable
                        choose_value();
                    }
                    if (m_conflicts >= m_max_conflicts)
                        return l_undef;
                }
                m_end_time = std::chrono::steady_clock::now();
                std::chrono::duration<double> dura = m_end_time - m_start_time;
                m_total_time = dura.count();
            }
        }

        bool resolve(clause const &cls) {
            return m_enabled_updated ? resolve_updated(cls) : resolve_origin(cls);
        }

        void choose_value() {
            if (m_xk == null_var) {
                if (m_bvalues[m_bk] == l_undef) {
                    decide(literal(m_bk, true));
                    m_bk++;
                }
            } else {
                select_witness();
            }
        }

        lbool search_check() {
            lbool r = l_undef;
            while (true) {
                r = search();
                if (r != l_true) break; 
                vector<std::pair<var, rational>> bounds;                

                for (var x = 0; x < num_vars(); x++) {
                    if (m_is_int[x] && m_assignment.is_assigned(x) && !m_am.is_int(m_assignment.value(x))) {
                        scoped_anum v(m_am), vlo(m_am);
                        v = m_assignment.value(x);
                        rational lo;
                        m_am.int_lt(v, vlo);
                        if (!m_am.is_int(vlo)) 
                            continue;
                        m_am.to_rational(vlo, lo);
                        // derive tight bounds.
                        while (true) {
                            lo++;
                            if (!m_am.gt(v, lo.to_mpq())) { lo--; break; }
                        }
                        bounds.push_back(std::make_pair(x, lo));
                    }
                }
                if (bounds.empty()) break;

                init_search();                
                for (auto const& b : bounds) {
                    var x = b.first;
                    rational lo = b.second;
                    rational hi = lo + 1; // rational::one();
                    bool is_even = false;                        
                    polynomial_ref p(m_pm);
                    rational one(1);
                    m_lemma.reset();
                    p = m_pm.mk_linear(1, &one, &x, -lo);
                    poly* p1 = p.get();
                    m_lemma.push_back(~mk_ineq_literal(atom::GT, 1, &p1, &is_even));
                    p = m_pm.mk_linear(1, &one, &x, -hi);
                    poly* p2 = p.get();
                    m_lemma.push_back(~mk_ineq_literal(atom::LT, 1, &p2, &is_even));
                    
                    // perform branch and bound
                    clause * cls = mk_clause(m_lemma.size(), m_lemma.data(), false, nullptr);
                    if (cls) {
                        TRACE("nlsat", display(std::cout << "conflict " << lo << " " << hi, *cls); std::cout << "\n";);
                    }
                }
            }
            return r;
        }

        unsigned m_num_pure_bools;
        bool_var_vector   m_pure_bools;
        bool_var_vector   m_pure_bool_converts;

        void collect_pure_bools() {
            m_num_pure_bools = 0;
            m_pure_bools.clear();
            m_pure_bool_converts.clear();
            m_pure_bool_converts.resize(m_atoms.size(), null_var);
            for(bool_var b = 0; b < m_atoms.size(); b++) {
                if(m_atoms[b] == nullptr) {
                    m_num_pure_bools++;
                    m_pure_bools.push_back(b);
                    m_pure_bool_converts[b] = m_pure_bools.size() - 1;
                }
            }
        }

        inline var converted_arith_var(var v) const {
            return v + m_num_pure_bools;
        }

        lbool check() {
            TRACE("nlsat_smt2", display_smt2(std::cout););
            TRACE("nlsat_fd", std::cout << "is_full_dimensional: " << is_full_dimensional() << "\n";);
            init_search();
            m_explain.set_full_dimensional(is_full_dimensional());
            bool reordered = false;

            if (!m_incremental && m_inline_vars) {
                if (!simplify()) 
                    return l_false;
            }
            
            if (!can_reorder()) {

            }
            else if (m_random_order) {
                shuffle_vars();
                reordered = true;
            }
            else if (m_reorder) {
                heuristic_reorder();
                reordered = true;
            }
            sort_watched_clauses();
            collect_pure_bools();
            collect_watched_vars();
            DTRACE(display_clauses(std::cout, m_clauses) << std::endl;);

            lbool r = search_check();
            CTRACE("nlsat_model", r == l_true, std::cout << "model before restore order\n"; display_assignment(std::cout););
            if (reordered) {
                restore_order();
            }
            CTRACE("nlsat_model", r == l_true, std::cout << "model\n"; display_assignment(std::cout););
            CTRACE("nlsat", r == l_false, display(std::cout););
            SASSERT(r != l_true || check_satisfied(m_clauses));
            return r;
        }


        void collect_literal_vars(literal const& l, var_vector &vec) const {
            vec.clear();
            atom const *a = m_atoms[l.var()];
            if(a == nullptr) {
                vec.push_back(m_pure_bool_converts[l.var()]);
                return;
            }
            if(a->is_ineq_atom()) {
                ineq_atom const *ia = to_ineq_atom(a);
                for(unsigned i = 0; i < ia->size(); i++) {
                    var_vector curr;
                    poly *p = ia->p(i);
                    m_pm.vars(p, curr);
                    for(var v: curr) {
                        var x = converted_arith_var(v);
                        if(!vec.contains(x)) {
                            vec.push_back(x);
                        }
                    }
                }
            } else {
                var_vector curr;
                m_pm.vars(to_root_atom(a)->p(), curr);
                for(var v: curr) {
                    var x = converted_arith_var(v);
                    if(!vec.contains(x)) {
                        vec.push_back(x);
                    }
                }
            }
        }

        void collect_clause_vars(clause const& cls, var_vector & vec) const {
            vec.clear();
            for(literal l: cls) {
                var_vector curr;
                collect_literal_vars(l, curr);
                for(var v: curr) {
                    if(!vec.contains(v)) {
                        vec.push_back(v);
                    }
                }
            }
        }

        void collect_clauses_vars(clause_vector const &cls, var_vector & vec) const {
            vec.clear();
            for(clause const* c: cls) {
                var_vector curr;
                collect_clause_vars(*c, curr);
                for(var v: curr) {
                    if(!vec.contains(v)) {
                        vec.push_back(v);
                    }
                }
            }
        }

        bool_vector                m_watched_vars_single;

        void collect_watched_vars() {
            m_watched_vars_single.clear();
            for(var v = 0; v < num_vars(); v++) {
                var_vector vec;
                collect_clauses_vars(m_watches[v], vec);
                m_watched_vars_single.push_back(vec.size() == 1);
            }
        }

        void init_search() {
            undo_until_empty();
            while (m_scope_lvl > 0) {
                undo_new_level();
            }
            m_xk = null_var;
            for (unsigned i = 0; i < m_bvalues.size(); ++i) {
                m_bvalues[i] = l_undef;
            }
            m_assignment.reset();
            m_csys.init_vars(num_vars());
            m_csys.init();
        }

        lbool check(literal_vector& assumptions) {
            literal_vector result;
            unsigned sz = assumptions.size();
            literal const* ptr = assumptions.data();
            for (unsigned i = 0; i < sz; ++i) {
                mk_clause(1, ptr+i, (assumption)(ptr+i));
            }
            display_literal_assumption dla(*this, assumptions);
            scoped_display_assumptions _scoped_display(*this, dla);
            lbool r = check();

            if (r == l_false) {
                // collect used literals from m_lemma_assumptions
                vector<assumption, false> deps;
                get_core(deps);
                for (unsigned i = 0; i < deps.size(); ++i) {
                    literal const* lp = (literal const*)(deps[i]);
                    if (ptr <= lp && lp < ptr + sz) {
                        result.push_back(*lp);
                    } 
                }
            }
            collect(assumptions, m_clauses);
            collect(assumptions, m_learned);
            del_clauses(m_valids);
            if (m_check_lemmas) {
                for (clause* c : m_learned) {
                    check_lemma(c->size(), c->data(), false, nullptr);
                }
            }

#if 0
            for (clause* c : m_learned) {
                IF_VERBOSE(0, display(verbose_stream() << "KEEP: ", c->size(), c->c_ptr()) << "\n");
            }
#endif
            assumptions.reset();
            assumptions.append(result);
            return r;
        }

        void get_core(vector<assumption, false>& deps) {
            m_asm.linearize(m_lemma_assumptions.get(), deps);
        }

        void collect(literal_vector const& assumptions, clause_vector& clauses) {
            unsigned j  = 0;
            for (clause * c : clauses) {
                if (collect(assumptions, *c)) {
                    del_clause(c);
                }
                else {
                    clauses[j++] = c;
                }
            }
            clauses.shrink(j);
        }

        bool collect(literal_vector const& assumptions, clause const& c) {
            unsigned sz = assumptions.size();
            literal const* ptr = assumptions.data();            
            _assumption_set asms = static_cast<_assumption_set>(c.assumptions());
            if (asms == nullptr) {
                return false;
            }
            vector<assumption, false> deps;
            m_asm.linearize(asms, deps);
            for (auto dep : deps) {
                if (ptr <= dep && dep < ptr + sz) {
                    return true;
                }
            }
            return false;
        }

        // -----------------------
        //
        // Conflict Resolution
        //
        // -----------------------
        svector<char>          m_marks;        // bool_var -> bool  temp mark used during conflict resolution
        unsigned               m_num_marks;
        scoped_literal_vector  m_lemma;
        scoped_literal_vector  m_lazy_clause;
        assumption_set_ref     m_lemma_assumptions; // assumption tracking

        // Conflict resolution invariant: a marked literal is in m_lemma or on the trail stack.

        bool check_marks() {
            for (unsigned m : m_marks) {
                (void)m;
                SASSERT(m == 0);
            }
            return true;
        }
        
        unsigned scope_lvl() const { return m_scope_lvl; }
        
        bool is_marked(bool_var b) const { return m_marks.get(b, 0) == 1; }

        void mark(bool_var b) { m_marks.setx(b, 1, 0); }
        
        void reset_mark(bool_var b) { m_marks[b] = 0; }

        void reset_marks() {
            for (auto const& l : m_lemma) {
                reset_mark(l.var());
            }
        }

        void process_antecedent(literal antecedent) {
            checkpoint();
            bool_var b  = antecedent.var();
            TRACE("nlsat_resolve", display(std::cout << "resolving antecedent: ", antecedent) << "\n";);
            if (assigned_value(antecedent) == l_undef) {
                checkpoint();
                // antecedent must be false in the current arith interpretation
                SASSERT(value(antecedent) == l_false || m_rlimit.is_canceled());
                if (!is_marked(b)) {
                    SASSERT(is_arith_atom(b) && max_var(b) < m_xk); // must be in a previous stage
                    TRACE("nlsat_resolve", std::cout << "literal is unassigned, but it is false in arithmetic interpretation, adding it to lemma\n";); 
                    mark(b);
                    m_lemma.push_back(antecedent);
                }
                return;
            }
            
            unsigned b_lvl = m_levels[b];
            TRACE("nlsat_resolve", std::cout << "b_lvl: " << b_lvl << ", is_marked(b): " << is_marked(b) << ", m_num_marks: " << m_num_marks << "\n";);
            if (!is_marked(b)) {
                mark(b);
                if (b_lvl == scope_lvl() /* same level */ && max_var(b) == m_xk /* same stage */) {
                    TRACE("nlsat_resolve", std::cout << "literal is in the same level and stage, increasing marks\n";);
                    m_num_marks++;
                }
                else {
                    TRACE("nlsat_resolve", std::cout << "previous level or stage, adding literal to lemma\n";
                          std::cout << "max_var(b): " << max_var(b) << ", m_xk: " << m_xk << ", lvl: " << b_lvl << ", scope_lvl: " << scope_lvl() << "\n";);
                    m_lemma.push_back(antecedent);
                }
            }
        }

        void resolve_clause(bool_var b, unsigned sz, literal const * c) {
            TRACE("nlsat_proof", std::cout << "resolving "; if (b != null_bool_var) display_atom(std::cout, b) << "\n"; display(std::cout, sz, c); std::cout << "\n";);
            TRACE("nlsat_proof_sk", std::cout << "resolving "; if (b != null_bool_var) std::cout << "b" << b; std::cout << "\n"; display_abst(std::cout, sz, c); std::cout << "\n";); 

            for (unsigned i = 0; i < sz; i++) {
                if (c[i].var() != b)
                    process_antecedent(c[i]);
            }
        }

        void resolve_clause(bool_var b, clause const & c) {
            TRACE("nlsat_resolve", std::cout << "resolving clause for b: " << b << "\n"; display(std::cout, c) << "\n";);
            resolve_clause(b, c.size(), c.data());
            m_lemma_assumptions = m_asm.mk_join(static_cast<_assumption_set>(c.assumptions()), m_lemma_assumptions);
        }

        void resolve_lazy_justification(bool_var b, lazy_justification const & jst) {
            TRACE("nlsat_resolve", std::cout << "resolving lazy_justification for b" << b << "\n";);
            unsigned sz = jst.num_lits();

            // Dump lemma as Mathematica formula that must be true,
            // if the current interpretation (really) makes the core in jst infeasible.
            TRACE("nlsat_mathematica", 
                  std::cout << "assignment lemma\n";
                  literal_vector core;
                  for (unsigned i = 0; i < sz; i++) {
                      core.push_back(~jst.lit(i));
                  }
                  display_mathematica_lemma(std::cout, core.size(), core.data(), true););

            m_lazy_clause.reset();
            m_explain(jst.num_lits(), jst.lits(), m_lazy_clause);
            for (unsigned i = 0; i < sz; i++)
                m_lazy_clause.push_back(~jst.lit(i));
            
            // lazy clause is a valid clause
            TRACE("nlsat_mathematica", display_mathematica_lemma(std::cout, m_lazy_clause.size(), m_lazy_clause.data()););            
            TRACE("nlsat_proof_sk", std::cout << "theory lemma\n"; display_abst(std::cout, m_lazy_clause.size(), m_lazy_clause.data()); std::cout << "\n";); 
            TRACE("nlsat_resolve", 
                  std::cout << "m_xk: " << m_xk << ", "; m_display_var(std::cout, m_xk) << "\n";
                  std::cout << "new valid clause:\n";
                  display(std::cout, m_lazy_clause.size(), m_lazy_clause.data()) << "\n";);

            if (m_log_lemmas)
                log_lemma(verbose_stream(), m_lazy_clause.size(), m_lazy_clause.data(), true);

            if (m_check_lemmas) {
                m_valids.push_back(mk_clause_core(m_lazy_clause.size(), m_lazy_clause.data(), false, nullptr));
            }
            
            DEBUG_CODE({
                unsigned sz = m_lazy_clause.size();
                for (unsigned i = 0; i < sz; i++) {
                    literal l = m_lazy_clause[i];
                    if (l.var() != b) {
                        SASSERT(value(l) == l_false || m_rlimit.is_canceled());
                    }
                    else {
                        SASSERT(value(l) == l_true || m_rlimit.is_canceled());
                        SASSERT(!l.sign() || m_bvalues[b] == l_false);
                        SASSERT(l.sign()  || m_bvalues[b] == l_true);
                    }
                }
            });
            checkpoint();
            resolve_clause(b, m_lazy_clause.size(), m_lazy_clause.data());

            for (unsigned i = 0; i < jst.num_clauses(); ++i) {
                clause const& c = jst.clause(i);
                TRACE("nlsat", display(std::cout << "adding clause assumptions ", c) << "\n";);
                m_lemma_assumptions = m_asm.mk_join(static_cast<_assumption_set>(c.assumptions()), m_lemma_assumptions);
            }
        }
        
        /**
           \brief Return true if all literals in ls are from previous stages.
        */
        bool only_literals_from_previous_stages(unsigned num, literal const * ls) const {
            for (unsigned i = 0; i < num; i++) {
                if (max_var(ls[i]) == m_xk)
                    return false;
            }
            return true;
        }

        /**
           \brief Return the maximum scope level in ls. 
           
           \pre This method assumes value(ls[i]) is l_false for i in [0, num)
        */
        unsigned max_scope_lvl(unsigned num, literal const * ls) {
            unsigned max = 0;
            for (unsigned i = 0; i < num; i++) {
                literal l = ls[i];
                bool_var b = l.var();
                SASSERT(value(ls[i]) == l_false);
                if (assigned_value(l) == l_false) {
                    unsigned lvl = m_levels[b];
                    if (lvl > max)
                        max = lvl;
                }
                else {
                    // l must be a literal from a previous stage that is false in the current interpretation
                    SASSERT(assigned_value(l) == l_undef);
                    SASSERT(max_var(b) != null_var);
                    SASSERT(m_xk       != null_var);
                    SASSERT(max_var(b) < m_xk);
                }
            }
            return max;
        }

        /**
           \brief Remove literals of the given lvl (that are in the current stage) from lemma.

           \pre This method assumes value(ls[i]) is l_false for i in [0, num)
        */
        void remove_literals_from_lvl(scoped_literal_vector & lemma, unsigned lvl) {
            TRACE("nlsat_resolve", std::cout << "removing literals from lvl: " << lvl << " and stage " << m_xk << "\n";);
            unsigned sz = lemma.size();
            unsigned j  = 0;
            for (unsigned i = 0; i < sz; i++) {
                literal l = lemma[i];
                bool_var b = l.var();
                SASSERT(is_marked(b));
                SASSERT(value(lemma[i]) == l_false);
                if (assigned_value(l) == l_false && m_levels[b] == lvl && max_var(b) == m_xk) {
                    m_num_marks++;
                    continue;
                }
                lemma.set(j, l);
                j++;
            }
            lemma.shrink(j);
        }

        /**
           \brief Return true if it is a Boolean lemma.
        */
        bool is_bool_lemma(unsigned sz, literal const * ls) const {
            for (unsigned i = 0; i < sz; i++) {
                if (m_atoms[ls[i].var()] != nullptr)
                    return false;
            }
            return true;
        }


        /** 
            Return the maximal decision level in lemma for literals in the first sz-1 positions that 
            are at the same stage. If all these literals are from previous stages,
            we just backtrack the current level.
        */
        unsigned find_new_level_arith_lemma(unsigned sz, literal const * lemma) {
            SASSERT(!is_bool_lemma(sz, lemma));
            unsigned new_lvl = 0;
            bool found_lvl   = false;
            for (unsigned i = 0; i < sz - 1; i++) {
                literal l = lemma[i];
                if (max_var(l) == m_xk) {
                    bool_var b = l.var();
                    if (!found_lvl) {
                        found_lvl = true;
                        new_lvl   = m_levels[b];
                    }
                    else {
                        if (m_levels[b] > new_lvl)
                            new_lvl = m_levels[b];
                    }
                }
            }
            SASSERT(!found_lvl || new_lvl < scope_lvl());
            if (!found_lvl) {
                TRACE("nlsat_resolve", std::cout << "fail to find new lvl, using previous one\n";);
                new_lvl = scope_lvl() - 1;
            }
            return new_lvl;
        }

        struct scoped_reset_marks {
            imp& i;
            scoped_reset_marks(imp& i):i(i) {}
            ~scoped_reset_marks() { if (i.m_num_marks > 0) { i.m_num_marks = 0; for (char& m : i.m_marks) m = 0; } }
        };

        void change_path_finder_into_block(var v) {
            if(m_var_path[v] == l_false) {
                return;
            } else if(m_var_path[v] == l_undef) {
                UNREACHABLE();
            }
            m_var_path[v] = l_false;
            for(unsigned i = 0; i < m_trail.size(); i++) {
                trail& t = m_trail[i];
                if(t.m_kind == trail::PATH_FINDER && t.m_x == v) {
                    t.m_kind = trail::PATH_BLOCK;
                    break;
                }
            }
        }

<<<<<<< HEAD
        bool resolve(clause const & conflict) {
            if(m_first_conflict_stage == null_var) {
                m_first_conflict_stage = m_xk;
            }
            // return m_enable_updated ? resolve_updated(conflict) : resolve_origin(conflict);
            return resolve_origin(conflict);
        }

=======
>>>>>>> 6b9aa8e8
        bool resolve_origin(clause const & conflict) {
            clause const * conflict_clause = &conflict;
            m_lemma_assumptions = nullptr;
        start:
            SASSERT(check_marks());
            TRACE("nlsat_proof", tout << "STARTING RESOLUTION\n";);
            TRACE("nlsat_proof_sk", tout << "STARTING RESOLUTION\n";);
            m_conflicts++;
            TRACE("nlsat", tout << "resolve, conflicting clause:\n"; display(tout, *conflict_clause) << "\n";
                  tout << "xk: "; if (m_xk != null_var) m_display_var(tout, m_xk); else tout << "<null>"; tout << "\n";
                  tout << "scope_lvl: " << scope_lvl() << "\n";
                  tout << "current assignment\n"; display_assignment(tout););

            // std::cout << "resolve, conflicting clause:\n"; display(std::cout, *conflict_clause) << "\n";
            // std::cout << "xk: "; if (m_xk != null_var) m_display_var(std::cout, m_xk); else std::cout << "<null>"; std::cout << "\n";
            // std::cout << "scope_lvl: " << scope_lvl() << "\n";
            // std::cout << "current assignment\n"; display_assignment(std::cout);
            
            m_num_marks = 0;
            m_lemma.reset();
            m_lemma_assumptions = nullptr;
            scoped_reset_marks _sr(*this);
            resolve_clause(null_bool_var, *conflict_clause);

            unsigned top = m_trail.size();
            bool found_decision;
            while (true) {
                found_decision = false;
                while (m_num_marks > 0) {
                    checkpoint();
                    SASSERT(top > 0);
                    trail & t = m_trail[top-1];
                    SASSERT(t.m_kind != trail::NEW_STAGE); // we only mark literals that are in the same stage
                    if (t.m_kind == trail::BVAR_ASSIGNMENT) {
                        bool_var b = t.m_b;
                        if (is_marked(b)) {
                            TRACE("nlsat_resolve", tout << "found marked: b" << b << "\n"; display_atom(tout, b) << "\n";);
                            m_num_marks--;
                            reset_mark(b);
                            justification jst = m_justifications[b];
                            switch (jst.get_kind()) {
                            case justification::CLAUSE:
                                resolve_clause(b, *(jst.get_clause()));
                                break;
                            case justification::LAZY:
                                resolve_lazy_justification(b, *(jst.get_lazy()));
                                break;
                            case justification::DECISION:
                                SASSERT(m_num_marks == 0);
                                found_decision = true;
                                TRACE("nlsat_resolve", tout << "found decision\n";);
                                m_lemma.push_back(literal(b, m_bvalues[b] == l_true));
                                break;
                            default:
                                UNREACHABLE();
                                break;
                            }
                        }
                    }
                    top--;
                }

                // m_lemma is an implicating clause after backtracking current scope level.
                if (found_decision)
                    break;

                // If lemma only contains literals from previous stages, then we can stop.
                // We make progress by returning to a previous stage with additional information (new lemma)
                // that forces us to select a new partial interpretation
                if (only_literals_from_previous_stages(m_lemma.size(), m_lemma.data()))
                    break;
                
                // Conflict does not depend on the current decision, and it is still in the current stage.
                // We should find
                //    - the maximal scope level in the lemma
                //    - remove literal assigned in the scope level from m_lemma
                //    - backtrack to this level
                //    - and continue conflict resolution from there
                //    - we must bump m_num_marks for literals removed from m_lemma
                unsigned max_lvl = max_scope_lvl(m_lemma.size(), m_lemma.data());
                TRACE("nlsat_resolve", tout << "conflict does not depend on current decision, backtracking to level: " << max_lvl << "\n";);
                SASSERT(max_lvl < scope_lvl());
                remove_literals_from_lvl(m_lemma, max_lvl);
                undo_until_level(max_lvl);
                top = m_trail.size();
                TRACE("nlsat_resolve", tout << "scope_lvl: " << scope_lvl() << " num marks: " << m_num_marks << "\n";);
                SASSERT(scope_lvl() == max_lvl);
            }

            TRACE("nlsat_proof", tout << "New lemma\n"; display(tout, m_lemma); tout << "\n=========================\n";);
            TRACE("nlsat_proof_sk", tout << "New lemma\n"; display_abst(tout, m_lemma); tout << "\n=========================\n";);

            if (m_lemma.empty()) {
                TRACE("nlsat", tout << "empty clause generated\n";);
                return false; // problem is unsat, empty clause was generated
            }

            reset_marks(); // remove marks from the literals in m_lemmas.
            TRACE("nlsat", tout << "new lemma:\n"; display(tout, m_lemma.size(), m_lemma.data()); tout << "\n";
                  tout << "found_decision: " << found_decision << "\n";);
            
            if (m_check_lemmas) {
                check_lemma(m_lemma.size(), m_lemma.data(), false, m_lemma_assumptions.get());
            }

            if (m_log_lemmas) 
                log_lemma(verbose_stream(), m_lemma.size(), m_lemma.data(), false);
    
            // There are two possibilities:
            // 1) m_lemma contains only literals from previous stages, and they
            //    are false in the current interpretation. We make progress 
            //    by returning to a previous stage with additional information (new clause)
            //    that forces us to select a new partial interpretation
            //    >>> Return to some previous stage (we may also backjump many decisions and stages).
            //    
            // 2) m_lemma contains at most one literal from the current level (the last literal).
            //    Moreover, this literal was a decision, but the new lemma forces it to 
            //    be assigned to a different value.
            //    >>> In this case, we remain in the same stage but, we add a new asserted literal
            //        in a previous scope level. We may backjump many decisions.
            //
            unsigned sz = m_lemma.size();
            clause * new_cls = nullptr;
            if (!found_decision) {
                // Case 1)
                // We just have to find the maximal variable in m_lemma, and return to that stage
                // Remark: the lemma may contain only boolean literals, in this case new_max_var == null_var;
                var new_max_var = max_var(sz, m_lemma.data());
                TRACE("nlsat_resolve", tout << "backtracking to stage: " << new_max_var << ", curr: " << m_xk << "\n";);
                undo_until_stage(new_max_var);
                SASSERT(m_xk == new_max_var);
                new_cls = mk_clause(sz, m_lemma.data(), true, m_lemma_assumptions.get());
                TRACE("nlsat", tout << "new_level: " << scope_lvl() << "\nnew_stage: " << new_max_var << "\n"; 
                      if (new_max_var != null_var) m_display_var(tout, new_max_var) << "\n";);
            }
            else {
                SASSERT(scope_lvl() >= 1);
                // Case 2)
                if (is_bool_lemma(m_lemma.size(), m_lemma.data())) {
                    // boolean lemma, we just backtrack until the last literal is unassigned.
                    bool_var max_bool_var = m_lemma[m_lemma.size()-1].var();
                    undo_until_unassigned(max_bool_var);
                }
                else {
                    // We must find the maximal decision level in literals in the first sz-1 positions that 
                    // are at the same stage. If all these literals are from previous stages,
                    // we just backtrack the current level.
                    unsigned new_lvl = find_new_level_arith_lemma(m_lemma.size(), m_lemma.data());
                    TRACE("nlsat", tout << "backtracking to new level: " << new_lvl << ", curr: " << m_scope_lvl << "\n";);
                    undo_until_level(new_lvl);
                }

                if (lemma_is_clause(*conflict_clause)) {
                    TRACE("nlsat", tout << "found decision literal in conflict clause\n";);
                    VERIFY(process_clause(*conflict_clause, true));
                    return true;
                }
                new_cls = mk_clause(sz, m_lemma.data(), true, m_lemma_assumptions.get());
                
            }
            NLSAT_VERBOSE(display(verbose_stream(), *new_cls) << "\n";);
            if (!process_clause(*new_cls, true)) {
                TRACE("nlsat", tout << "new clause triggered another conflict, restarting conflict resolution...\n";
                      display(tout, *new_cls) << "\n";
                      );
                // we are still in conflict
                conflict_clause = new_cls;
                goto start;
            }
            TRACE("nlsat_resolve_done", display_assignment(tout););
            return true;
        }

<<<<<<< HEAD
        bool process_clause(clause const & cls, bool learned) {
            if (cls.size() == 0) {
                return false;
            }
            var v = max_var(cls.size(), cls.data());
            return v == null_var ? process_boolean_clause(cls) : process_arith_clause(cls, learned);
=======
        bool process_clause(clause const &cls, bool learned) {
            if(max_var(cls) == null_var) {
                return process_boolean_clause(cls);
            } else {
                return process_arith_clause(cls, learned);
            }
>>>>>>> 6b9aa8e8
        }


        /**
           \brief Return true if the conflict was solved.
        */
        bool resolve_updated(clause const & conflict) {
            DTRACE(std::cout << "enter resolve..." << std::endl;);
            clause const * conflict_clause = &conflict;
            m_lemma_assumptions = nullptr;
        start:
            SASSERT(check_marks());
            TRACE("nlsat_proof", std::cout << "STARTING RESOLUTION\n";);
            TRACE("nlsat_proof_sk", std::cout << "STARTING RESOLUTION\n";);
            m_sum_conflict_stages += m_xk;
            m_sum_conflict_scopes += scope_lvl();
            m_conflicts++;
            TRACE("nlsat", std::cout << "resolve, conflicting clause:\n"; display(std::cout, *conflict_clause) << "\n";
                  std::cout << "xk: "; if (m_xk != null_var) m_display_var(std::cout, m_xk); else std::cout << "<null>"; std::cout << "\n";
                  std::cout << "scope_lvl: " << scope_lvl() << "\n";
                  std::cout << "current assignment\n"; display_assignment(std::cout););
            
            DTRACE(
                  std::cout << "resolve, conflicting clause:\n"; display(std::cout, *conflict_clause) << "\n";
                  std::cout << "xk: "; if (m_xk != null_var) m_display_var(std::cout, m_xk); else std::cout << "<null>"; std::cout << "\n";
                  std::cout << "scope_lvl: " << scope_lvl() << "\n";
                //   std::cout << "current assignment\n"; display_assignment(std::cout);
                  std::cout << "curr stage: " << m_xk << std::endl;
            );
            
            m_num_marks = 0;
            m_lemma.reset();
            m_lemma_assumptions = nullptr;
            scoped_reset_marks _sr(*this);
            resolve_clause(null_bool_var, *conflict_clause);

            unsigned top = m_trail.size();
            bool found_decision;
            while (true) {
                found_decision = false;
                while (m_num_marks > 0) {
                    checkpoint();
                    SASSERT(top > 0);
                    trail & t = m_trail[top-1];
                    SASSERT(t.m_kind != trail::NEW_STAGE); // we only mark literals that are in the same stage
                    if (t.m_kind == trail::BVAR_ASSIGNMENT) {
                        bool_var b = t.m_b;
                        if (is_marked(b)) {
                            TRACE("nlsat_resolve", std::cout << "found marked: b" << b << "\n"; display_atom(std::cout, b) << "\n";);
                            m_num_marks--;
                            reset_mark(b);
                            justification jst = m_justifications[b];
                            switch (jst.get_kind()) {
                            case justification::CLAUSE:
                                // DTRACE(std::cout << "clause justification" << std::endl;);
                                resolve_clause(b, *(jst.get_clause()));
                                break;
                            case justification::LAZY:
                                // DTRACE(std::cout << "lazy justification" << std::endl;);
                                resolve_lazy_justification(b, *(jst.get_lazy()));
                                break;
                            case justification::DECISION:
                                // DTRACE(std::cout << "decision justification" << std::endl;);
                                SASSERT(m_num_marks == 0);
                                found_decision = true;
                                TRACE("nlsat_resolve", std::cout << "found decision\n";);
                                m_lemma.push_back(literal(b, m_bvalues[b] == l_true));
                                break;
                            case justification::NULL_JST:
                                // DTRACE(std::cout << "null justification" << std::endl;);
                                UNREACHABLE();
                                break;
                            default:
                                UNREACHABLE();
                                break;
                            }
                        }
                    }
                    top--;
                }

                // m_lemma is an implicating clause after backtracking current scope level.
                if (found_decision)
                    break;

                // If lemma only contains literals from previous stages, then we can stop.
                // We make progress by returning to a previous stage with additional information (new lemma)
                // that forces us to select a new partial interpretation
                if (only_literals_from_previous_stages(m_lemma.size(), m_lemma.data()))
                    break;
                
                // Conflict does not depend on the current decision, and it is still in the current stage.
                // We should find
                //    - the maximal scope level in the lemma
                //    - remove literal assigned in the scope level from m_lemma
                //    - backtrack to this level
                //    - and continue conflict resolution from there
                //    - we must bump m_num_marks for literals removed from m_lemma
                unsigned max_lvl = max_scope_lvl(m_lemma.size(), m_lemma.data());
                TRACE("nlsat_resolve", std::cout << "conflict does not depend on current decision, backtracking to level: " << max_lvl << "\n";);

                DTRACE(
                    std::cout << "curr decision level: " << scope_lvl() << std::endl;
                    std::cout << "conflict does not depend on current decision, backtracking to level: " << max_lvl << "\n";
                );

                SASSERT(max_lvl < scope_lvl());
                remove_literals_from_lvl(m_lemma, max_lvl);
                undo_until_level(max_lvl);
                top = m_trail.size();
                TRACE("nlsat_resolve", std::cout << "scope_lvl: " << scope_lvl() << " num marks: " << m_num_marks << "\n";);
                SASSERT(scope_lvl() == max_lvl);
            }

            TRACE("nlsat_proof", std::cout << "New lemma\n"; display(std::cout, m_lemma); std::cout << "\n=========================\n";);
            TRACE("nlsat_proof_sk", std::cout << "New lemma\n"; display_abst(std::cout, m_lemma); std::cout << "\n=========================\n";);

            if (m_lemma.empty()) {
                TRACE("nlsat", std::cout << "empty clause generated\n";);
                return false; // problem is unsat, empty clause was generated
            }

            reset_marks(); // remove marks from the literals in m_lemmas.
            TRACE("nlsat", std::cout << "new lemma:\n"; display(std::cout, m_lemma.size(), m_lemma.data()); std::cout << "\n";
                  std::cout << "found_decision: " << found_decision << "\n";);
            
            DTRACE(
            std::cout << "new lemma:\n"; display(std::cout, m_lemma.size(), m_lemma.data()); std::cout << "\n";
                  std::cout << "found_decision: " << found_decision << "\n";
            );
            
            if (false && m_check_lemmas) {
                check_lemma(m_lemma.size(), m_lemma.data(), false, m_lemma_assumptions.get());
            }
    
            unsigned sz = m_lemma.size();
            clause * new_cls = nullptr;
            if(!found_decision) {
                // 1) m_lemma contains only literals from previous stages, and they
                //    are false in the current interpretation. We make progress 
                //    by returning to a previous stage with additional information (new clause)
                //    that forces us to select a new partial interpretation
                //    >>> Return to some previous stage (we may also backjump many decisions and stages).
                //    
                DTRACE(std::cout << "no decision found, just previous stages" << std::endl;);
                var new_max_var = max_var(sz, m_lemma.data());
                DTRACE(std::cout << "we undo until stage to new var " << new_max_var << std::endl;);
                undo_until_stage(new_max_var);
                SASSERT(m_xk == new_max_var);
                new_cls = mk_clause(sz, m_lemma.data(), true, m_lemma_assumptions.get());
                DTRACE(std::cout << "new_level: " << scope_lvl() << "\nnew_stage: " << new_max_var << "\n"; 
                      if (new_max_var != null_var) m_display_var(std::cout, new_max_var) << "\n";);
                if(is_bool_lemma(m_lemma.size(), m_lemma.data())) { // boolean lemma
                    DTRACE(std::cout << "lemma is boolean, we process clause" << std::endl;);
                    if(!process_boolean_clause(*new_cls)) {
                        DTRACE(std::cout << "still conflict for new clause" << std::endl;);
                        conflict_clause = new_cls;
                        goto start;
                    }
                }
                else { // arithmetic lemma
                    DTRACE(std::cout << "lemma is arithmetic" << std::endl;);
                    // new max var must have a path, otherwise it should be blocked
                    SASSERT(m_var_path[new_max_var] == l_true);
                    if(m_var_path[new_max_var] != l_true) {
                        UNREACHABLE();
                    }
                    // we add the new lemma into consideration
                    undo_until_path_finder(new_max_var);
                    interval_set_ref curr_st(m_ism);
                    curr_st = get_clause_infset(*new_cls);
                    curr_st = m_ism.mk_union(curr_st, m_clause_infeasible[new_max_var]);
                    if(m_ism.is_full(curr_st)) { // block case
                        DTRACE(std::cout << "block case" << std::endl;);
                        if(m_watched_vars_single[new_max_var]) { // single var, shortcut
                            DTRACE(std::cout << "single var case for lemma" << std::endl;);
                            return false;
                        }
                        save_path_block_trail();
                        appointed = false;
                        for(clause *c: m_watches[new_max_var]) {
                            if(!process_arith_clause(*c, true)) {
                                conflict_clause = c;
                                goto start;
                            }
                        }
                        // unreachable, because must have a conflict clause when path blocked
                        UNREACHABLE();
                    } 
                    else { // path case
                        DTRACE(std::cout << "path case" << std::endl;);
                        appointed = true;
                        m_ism.peek_in_complement(curr_st, m_is_int[m_xk], m_appointed_value, m_randomize);
                        DTRACE(std::cout << "choose appointed value: "; m_am.display(std::cout, m_appointed_value) << std::endl;);
                        save_path_finder_trail();
                        m_ism.inc_ref(curr_st);
                        m_ism.dec_ref(m_clause_infeasible[m_xk]);
                        m_clause_infeasible[m_xk] = curr_st;
                        process_clauses_using_appointed_value(m_watches[m_xk]);
                        return true;
                    }
                }
            }
            else { // found decision
                // 2) m_lemma contains at most one literal from the current level (the last literal).
                //    Moreover, this literal was a decision, but the new lemma forces it to 
                //    be assigned to a different value.
                //    >>> In this case, we remain in the same stage but, we add a new asserted literal
                //        in a previous scope level. We may backjump many decisions.
                //
                DTRACE(std::cout << "found decision" << std::endl;);
                DTRACE(std::cout << "the last literal in lemma should be a decided literal" << std::endl;);
                if(is_bool_lemma(m_lemma.size(), m_lemma.data())) { // boolean lemma
                    DTRACE(std::cout << "lemma is boolean" << std::endl;);
                    bool_var max_bool_var = m_lemma[m_lemma.size() - 1].var();
                    DTRACE(std::cout << "undo until b" << max_bool_var << " unassigned" << std::endl;);
                    undo_until_unassigned(max_bool_var);
                    new_cls = mk_clause(sz, m_lemma.data(), true, m_lemma_assumptions.get());
                    if(!process_boolean_clause(*new_cls)) {
                        DTRACE(std::cout << "still conflict for new clause" << std::endl;);
                        conflict_clause = new_cls;
                        goto start;
                    }
                    return true;
                }
                else { // arithmetic lemma
                    DTRACE(std::cout << "lemma is arithmetic" << std::endl;);
                    unsigned new_lvl = find_new_level_arith_lemma(m_lemma.size(), m_lemma.data());
                    DTRACE(std::cout << "backtracking to new level: " << new_lvl << ", curr: " << m_scope_lvl << "\n";);
                    undo_until_level(new_lvl);
                    new_cls = mk_clause(sz, m_lemma.data(), true, m_lemma_assumptions.get());
                    // we process new clause to re-assign the decided literal
                    if(!process_arith_clause(*new_cls, true)) {
                        UNREACHABLE();
                    }
                    // var path must be blocked, otherwise the decided path won't be denied
                    SASSERT(m_var_path[m_xk] == l_false);
                    if(m_var_path[m_xk] != l_false) {
                        UNREACHABLE();
                    }
                    // re-process clauses
                    for(clause *c: m_watches[m_xk]) {
                        if(!process_arith_clause(*c, true)) {
                            conflict_clause = c;
                            goto start;
                        }
                    }
                    UNREACHABLE();
                }
            }
            return true;
        }

        std::ostream & display_trails(std::ostream &out) const {
            for (unsigned i = 0; i < m_trail.size(); i++) {
                out << "trail[" << i << "]: ";
                display_trail(out, m_trail[i]);
                out << "\n";
            }
            return out;
        }

        std::ostream & display_trail(std::ostream &out, trail const& t) const {
            switch(t.m_kind) {
            case trail::BVAR_ASSIGNMENT:
                out << "b" << t.m_b;
                break;
            case trail::NEW_STAGE:
                out << "new stage";
                break;
            case trail::NEW_LEVEL:
                out << "new level";
                break;
            case trail::PATH_FINDER:
                out << "path finder for var " << t.m_x << " ";
                m_display_var(out, t.m_x);
                break;
            case trail::INFEASIBLE_UPDT:
                out << "infeasible update";
                break;
            case trail::UPDT_EQ:
                out << "update eq";
                break;
            case trail::PATH_BLOCK:
                out << "path block for var " << t.m_x << " ";
                m_display_var(out, t.m_x);
                break;
            default:
                UNREACHABLE();
                break;
            }
            return out;
        }

        bool lemma_is_clause(clause const& cls) const {
            bool same = (m_lemma.size() == cls.size());
            for (unsigned i = 0; same && i < m_lemma.size(); ++i) {
                same = m_lemma[i] == cls[i];
            }
            return same;
        }


        // -----------------------
        //
        // Debugging
        //
        // -----------------------
        
        bool check_watches() const {
#ifdef Z3DEBUG
                for (var x = 0; x < num_vars(); x++) {
                    clause_vector const & cs = m_watches[x];
                    unsigned sz = cs.size();
                    for (unsigned i = 0; i < sz; i++) {
                        SASSERT(max_var(*(cs[i])) == x);
                    }
                }
#endif
            return true;
        }

        bool check_bwatches() const {
#ifdef Z3DEBUG
                for (bool_var b = 0; b < m_bwatches.size(); b++) {
                    clause_vector const & cs = m_bwatches[b];
                    unsigned sz = cs.size();
                    for (unsigned i = 0; i < sz; i++) {
                        clause const & c = *(cs[i]);
                        SASSERT(max_var(c) == null_var);
                        SASSERT(max_bvar(c) == b);
                    }
                }
#endif
            return true;
        }

        bool check_invariant() const {
            SASSERT(check_watches());
            SASSERT(check_bwatches());
            return true;
        }

        bool check_satisfied(clause_vector const & cs) const {
            unsigned sz = cs.size();
            for (unsigned i = 0; i < sz; i++) {
                clause const & c = *(cs[i]);
                if (!is_satisfied(c)) {
                    TRACE("nlsat", std::cout << "not satisfied\n"; display(std::cout, c); std::cout << "\n";); 
                    return false;
                }
            }
            return true;
        }

        bool check_satisfied() const {
            TRACE("nlsat", std::cout << "bk: b" << m_bk << ", xk: x" << m_xk << "\n"; if (m_xk != null_var) { m_display_var(std::cout, m_xk); std::cout << "\n"; });
            unsigned num = m_atoms.size();
            if (m_bk != null_bool_var)
                num = m_bk;
            for (bool_var b = 0; b < num; b++) {
                if (!check_satisfied(m_bwatches[b])) {
                    UNREACHABLE();
                    return false;
                }
            }
            if (m_xk != null_var) {
                for (var x = 0; x < m_xk; x++) {
                    if (!check_satisfied(m_watches[x])) {
                        UNREACHABLE();
                        return false;
                    }
                }
            }
            return true;
        }
        
        // -----------------------
        //
        // Statistics
        //
        // -----------------------

        // sum of stages when encountering a conflict
        unsigned                         m_sum_conflict_stages;
        unsigned                         m_sum_conflict_scopes;
        unsigned                         m_step;
<<<<<<< HEAD
        double                           m_total_time;
        var                              m_first_conflict_stage = null_var;


        void collect_statistics(statistics & st) {
            st.update("nlsat arith vars", num_vars());
            st.update("nlsat first conflict stage", m_first_conflict_stage);
=======


        void collect_statistics(statistics & st) {
            st.update("nlsat steps", m_step);
>>>>>>> 6b9aa8e8
            st.update("nlsat conflicts", m_conflicts);
            st.update("nlsat propagations", m_propagations);
            st.update("nlsat decisions", m_decisions);
            st.update("nlsat stages", m_stages);
            st.update("nlsat irrational assignments", m_irrational_assignments);
            st.update("nlsat sum conflict stages", m_sum_conflict_stages);
            st.update("nlsat sum conflict scopes", m_sum_conflict_scopes);
            st.update("nlsat conflict stage average", m_conflicts == 0 ? 0 : 1.0 * m_sum_conflict_stages / m_conflicts);
            st.update("nlsat conflict scope average", m_conflicts == 0 ? 0 : 1.0 * m_sum_conflict_scopes / m_conflicts);
            st.update("nlsat steps", m_step);
            st.update("nlsat average time", m_step == 0 ? 0 : m_total_time / m_step);
        }

        void reset_statistics() {
            m_step                   = 0;
            m_sum_conflict_stages    = 0;
            m_conflicts              = 0;
            m_propagations           = 0;
            m_decisions              = 0;
            m_stages                 = 0;
            m_irrational_assignments = 0;
        }

        // -----------------------
        //
        // Variable reordering
        //
        // -----------------------

        struct var_info_collector {
            pmanager &          pm;
            atom_vector const & m_atoms;
            unsigned_vector     m_max_degree;
            unsigned_vector     m_num_occs;

            var_info_collector(pmanager & _pm, atom_vector const & atoms, unsigned num_vars):
                pm(_pm),
                m_atoms(atoms) {
                m_max_degree.resize(num_vars, 0);
                m_num_occs.resize(num_vars, 0);
            }

            var_vector      m_vars;
            void collect(poly * p) {
                m_vars.reset();
                pm.vars(p, m_vars);
                unsigned sz = m_vars.size(); 
                for (unsigned i = 0; i < sz; i++) {
                    var x      = m_vars[i];
                    unsigned k = pm.degree(p, x);
                    m_num_occs[x]++;
                    if (k > m_max_degree[x])
                        m_max_degree[x] = k;
                }
            }

            void collect(literal l) {
                bool_var b = l.var();
                atom * a = m_atoms[b];
                if (a == nullptr)
                    return;
                if (a->is_ineq_atom()) {
                    unsigned sz = to_ineq_atom(a)->size();
                    for (unsigned i = 0; i < sz; i++) {
                        collect(to_ineq_atom(a)->p(i));
                    }
                }
                else {
                    collect(to_root_atom(a)->p());
                }
            }
            
            void collect(clause const & c) {
                unsigned sz = c.size();
                for (unsigned i = 0; i < sz; i++) 
                    collect(c[i]);
            }

            void collect(clause_vector const & cs) {
                unsigned sz = cs.size();
                for (unsigned i = 0; i < sz; i++) 
                    collect(*(cs[i]));
            }

            std::ostream& display(std::ostream & out, display_var_proc const & proc) {
                unsigned sz = m_num_occs.size();
                for (unsigned i = 0; i < sz; i++) {
                    proc(out, i); out << " -> " << m_max_degree[i] << " : " << m_num_occs[i] << "\n";
                }
                return out;
            }
        };
        
        struct reorder_lt {
            var_info_collector const & m_info;
            reorder_lt(var_info_collector const & info):m_info(info) {}
            bool operator()(var x, var y) const {
                // high degree first
                if (m_info.m_max_degree[x] < m_info.m_max_degree[y])
                    return false;
                if (m_info.m_max_degree[x] > m_info.m_max_degree[y])
                    return true;
                // more constrained first
                if (m_info.m_num_occs[x] < m_info.m_num_occs[y])
                    return false;
                if (m_info.m_num_occs[x] > m_info.m_num_occs[y])
                    return true;
                return x < y;
            }
        };

        // Order variables by degree and number of occurrences
        void heuristic_reorder() {
            unsigned num = num_vars();
            var_info_collector collector(m_pm, m_atoms, num);
            collector.collect(m_clauses);
            collector.collect(m_learned);
            TRACE("nlsat_reorder", collector.display(std::cout, m_display_var););
            var_vector new_order;
            for (var x = 0; x < num; x++) {
                new_order.push_back(x);
            }
            std::sort(new_order.begin(), new_order.end(), reorder_lt(collector));
            TRACE("nlsat_reorder", 
                  std::cout << "new order: "; for (unsigned i = 0; i < num; i++) std::cout << new_order[i] << " "; std::cout << "\n";);
            var_vector perm;
            perm.resize(num, 0);
            for (var x = 0; x < num; x++) {
                perm[new_order[x]] = x;
            }
            reorder(perm.size(), perm.data());
            SASSERT(check_invariant());
        }

        void shuffle_vars() {
            var_vector p;
            unsigned num = num_vars();
            for (var x = 0; x < num; x++) {
                p.push_back(x);
            }
            random_gen r(++m_random_seed);
            shuffle(p.size(), p.data(), r);
            reorder(p.size(), p.data());
        }

        bool can_reorder() const {
            for (clause* c : m_learned) {
                if (has_root_atom(*c)) return false;
            }
            for (clause* c : m_clauses) {
                if (has_root_atom(*c)) return false;
            }
            return m_patch_var.empty();
        }

        /**
           \brief Reorder variables using the giving permutation.
           p maps internal variables to their new positions
        */
        void reorder(unsigned sz, var const * p) {
            remove_learned_roots();
            SASSERT(can_reorder());
            TRACE("nlsat_reorder", std::cout << "solver before variable reorder\n"; display(std::cout);
                  display_vars(std::cout);
                  std::cout << "\npermutation:\n";
                  for (unsigned i = 0; i < sz; i++) std::cout << p[i] << " "; std::cout << "\n";                  
                  );
            SASSERT(num_vars() == sz);
            TRACE("nlsat_bool_assignment_bug", std::cout << "before reset watches\n"; display_bool_assignment(std::cout););
            reset_watches();
            assignment new_assignment(m_am);
            for (var x = 0; x < num_vars(); x++) {
                if (m_assignment.is_assigned(x)) 
                    new_assignment.set(p[x], m_assignment.value(x));
            }
            var_vector new_inv_perm;
            new_inv_perm.resize(sz);
            undo_until_stage(null_var);
            m_cache.reset();               
#ifdef Z3DEBUG
            for (var x = 0; x < num_vars(); x++) {
                SASSERT(m_watches[x].empty());
            }
#endif
            // update m_perm mapping
            for (unsigned ext_x = 0; ext_x < sz; ext_x++) {
                // p: internal -> new pos
                // m_perm: internal -> external
                // m_inv_perm: external -> internal
                new_inv_perm[ext_x] = p[m_inv_perm[ext_x]];
                m_perm.set(new_inv_perm[ext_x], ext_x);
            }
            bool_vector is_int;
            is_int.swap(m_is_int);
            for (var x = 0; x < sz; x++) {
                m_is_int.setx(p[x], is_int[x], false);
                SASSERT(m_infeasible[x] == 0);
            }
            m_inv_perm.swap(new_inv_perm);
#ifdef Z3DEBUG
            for (var x = 0; x < num_vars(); x++) {
                SASSERT(x == m_inv_perm[m_perm[x]]);
                SASSERT(m_watches[x].empty());
            }
#endif
            m_pm.rename(sz, p);
            TRACE("nlsat_bool_assignment_bug", std::cout << "before reinit cache\n"; display_bool_assignment(std::cout););
            reinit_cache();
            m_assignment.swap(new_assignment);
            reattach_arith_clauses(m_clauses);
            reattach_arith_clauses(m_learned);
            TRACE("nlsat_reorder", std::cout << "solver after variable reorder\n"; display(std::cout); display_vars(std::cout););
        }

        
        /**
           \brief Restore variable order.
        */
        void restore_order() {
            // m_perm: internal -> external
            // m_inv_perm: external -> internal            
            var_vector p;
            p.append(m_perm);
            reorder(p.size(), p.data());
#ifdef Z3DEBUG
                for (var x = 0; x < num_vars(); x++) {
                    SASSERT(m_perm[x] == x);
                    SASSERT(m_inv_perm[x] == x);
                }
#endif
    }

        /**
           \brief After variable reordering some lemmas containing root atoms may be ill-formed.
        */
        void remove_learned_roots() {
            unsigned j  = 0;
            for (clause* c : m_learned) {
                if (has_root_atom(*c)) {
                    del_clause(c);
                }
                else {
                    m_learned[j++] = c;
                }
            }
            m_learned.shrink(j);
        }

        /** 
            \brief Return true if the clause contains an ill formed root atom
        */
        bool has_root_atom(clause const & c) const {
            for (literal lit : c) {
                bool_var b = lit.var();
                atom * a = m_atoms[b];
                if (a && a->is_root_atom()) 
                    return true;
            }
            return false;
        }

        /**
           \brief reinsert all polynomials in the unique cache
        */
        void reinit_cache() {
            reinit_cache(m_clauses);
            reinit_cache(m_learned);
            for (atom* a : m_atoms) 
                reinit_cache(a);            
        }
        void reinit_cache(clause_vector const & cs) {
            for (clause* c : cs) 
                reinit_cache(*c);
        }
        void reinit_cache(clause const & c) {
            for (literal l : c) 
                reinit_cache(l);
        }
        void reinit_cache(literal l) {
            bool_var b = l.var();
            reinit_cache(m_atoms[b]);
        }
        void reinit_cache(atom* a) {
            if (a == nullptr) {

            }
            else if (a->is_ineq_atom()) {
                var max = 0;
                unsigned sz = to_ineq_atom(a)->size();
                for (unsigned i = 0; i < sz; i++) {
                    poly * p = to_ineq_atom(a)->p(i);
                    VERIFY(m_cache.mk_unique(p) == p);
                    var x = m_pm.max_var(p);
                    if (x > max)
                        max = x;
                }
                a->m_max_var = max;
            }
            else {
                poly * p = to_root_atom(a)->p();
                VERIFY(m_cache.mk_unique(p) == p);
                a->m_max_var = m_pm.max_var(p);
            }
        }

        void reset_watches() {
            unsigned num = num_vars();
            for (var x = 0; x < num; x++) {
                m_watches[x].reset();
            }
        }

        void reattach_arith_clauses(clause_vector const & cs) {
            for (clause* cp : cs) {
                var x = max_var(*cp);
                if (x != null_var)
                    m_watches[x].push_back(cp);
            }
        }

        // -----------------------
        //
        // Solver initialization
        //
        // -----------------------
        
        struct degree_lt {
            unsigned_vector & m_degrees;
            degree_lt(unsigned_vector & ds):m_degrees(ds) {}
            bool operator()(unsigned i1, unsigned i2) const { 
                if (m_degrees[i1] < m_degrees[i2])
                    return true;
                if (m_degrees[i1] > m_degrees[i2])
                    return false;
                return i1 < i2;
            }
        };

        unsigned_vector m_cs_degrees;
        unsigned_vector m_cs_p;
        void sort_clauses_by_degree(unsigned sz, clause ** cs) {
            if (sz <= 1)
                return;
            TRACE("nlsat_reorder_clauses", std::cout << "before:\n"; for (unsigned i = 0; i < sz; i++) { display(std::cout, *(cs[i])); std::cout << "\n"; });
            m_cs_degrees.reset();
            m_cs_p.reset();
            for (unsigned i = 0; i < sz; i++) {
                m_cs_p.push_back(i);
                m_cs_degrees.push_back(degree(*(cs[i])));
            }
            std::sort(m_cs_p.begin(), m_cs_p.end(), degree_lt(m_cs_degrees));
            TRACE("nlsat_reorder_clauses", std::cout << "permutation: "; ::display(std::cout, m_cs_p.begin(), m_cs_p.end()); std::cout << "\n";);
            apply_permutation(sz, cs, m_cs_p.data());
            TRACE("nlsat_reorder_clauses", std::cout << "after:\n"; for (unsigned i = 0; i < sz; i++) { display(std::cout, *(cs[i])); std::cout << "\n"; });
        }

        void sort_watched_clauses() {
            unsigned num = num_vars();
            for (unsigned i = 0; i < num; i++) {
                clause_vector & ws = m_watches[i];
                sort_clauses_by_degree(ws.size(), ws.data());
            }
        }

        // -----------------------
        //
        // Full dimensional 
        // 
        // A problem is in the full dimensional fragment if it does
        // not contain equalities or non-strict inequalities.
        //
        // -----------------------
        
        bool is_full_dimensional(literal l) const {
            atom * a = m_atoms[l.var()];
            if (a == nullptr)
                return true;
            switch (a->get_kind()) {
            case atom::EQ:      return l.sign();
            case atom::LT:      return !l.sign();
            case atom::GT:      return !l.sign();
            case atom::ROOT_EQ: return l.sign();
            case atom::ROOT_LT: return !l.sign();
            case atom::ROOT_GT: return !l.sign();
            case atom::ROOT_LE: return l.sign();
            case atom::ROOT_GE: return l.sign();
            default:
                UNREACHABLE();
                return false;
            }
        }

        bool is_full_dimensional(clause const & c) const {
            for (literal l : c) {
                if (!is_full_dimensional(l))
                    return false;
            }
            return true;
        }

        bool is_full_dimensional(clause_vector const & cs) const {
            for (clause* c : cs) {
                if (!is_full_dimensional(*c)) 
                    return false;
            }
            return true;
        }

        bool is_full_dimensional() const {
            return is_full_dimensional(m_clauses);
        }


        // -----------------------
        //
        // Simplification
        //
        // -----------------------

        // solve simple equalities
        // TBD WU-Reit decomposition?

        /**
           \brief isolate variables in unit equalities.
           Assume a clause is c == v*p + q
           and the context implies p > 0
           
           replace v by -q/p
           remove clause c, 
           The for other occurrences of v, 
              replace v*r + v*v*r' > 0 by 
              by p*p*v*r + p*p*v*v*r' > 0
              by p*q*r + q*q*r' > 0        

           The method ignores lemmas and assumes constraints don't use roots.
        */

        bool simplify() {
            polynomial_ref p(m_pm), q(m_pm);
            var v;
            init_var_signs();
            SASSERT(m_learned.empty());
            bool change = true;
            while (change) {
                change = false;
                for (clause* c : m_clauses) {
                    if (solve_var(*c, v, p, q)) {
                        q = -q;
                        TRACE("nlsat", std::cout << "p: " << p << "\nq: " << q << "\n x" << v << "\n";);
                        m_patch_var.push_back(v);
                        m_patch_num.push_back(q);
                        m_patch_denom.push_back(p);
                        del_clause(c, m_clauses);
                        if (!substitute_var(v, p, q))
                            return false;
                        TRACE("nlsat", display(std::cout << "simplified\n"););
                        change = true;
                        break;
                    }
                }
            }
            return true;
        }

        void fix_patch() {
            for (unsigned i = m_patch_var.size(); i-- > 0; ) {
                var v = m_patch_var[i];
                poly* q = m_patch_num.get(i);
                poly* p = m_patch_denom.get(i);
                scoped_anum pv(m_am), qv(m_am), val(m_am);
                m_pm.eval(p, m_assignment, pv);
                m_pm.eval(q, m_assignment, qv);
                SASSERT(!m_am.is_zero(pv));
                val = qv / pv;
                TRACE("nlsat", 
                      m_display_var(std::cout << "patch v" << v << " ", v) << "\n";
                      if (m_assignment.is_assigned(v)) m_am.display(std::cout << "previous value: ", m_assignment.value(v)); std::cout << "\n";
                      m_am.display(std::cout << "updated value: ", val); std::cout << "\n";
                      );
                m_assignment.set_core(v, val);
            }
        }

        bool substitute_var(var x, poly* p, poly* q) {
            bool is_sat = true;
            polynomial_ref pr(m_pm);
            polynomial_ref_vector ps(m_pm);

            u_map<literal> b2l;
            scoped_literal_vector lits(m_solver);
            bool_vector even;
            unsigned num_atoms = m_atoms.size();
            for (unsigned j = 0; j < num_atoms; ++j) {
                atom* a = m_atoms[j];
                if (a && a->is_ineq_atom()) {
                    ineq_atom const& a1 = *to_ineq_atom(a);
                    unsigned sz = a1.size();
                    ps.reset();
                    even.reset();
                    bool change = false;
                    auto k = a1.get_kind();
                    for (unsigned i = 0; i < sz; ++i) {
                        poly * po = a1.p(i);
                        m_pm.substitute(po, x, q, p, pr);
                        change |= pr != po;
                        TRACE("nlsat", std::cout << pr << "\n";);
                        if (m_pm.is_zero(pr)) {
                            ps.reset();
                            even.reset();
                            ps.push_back(pr);
                            even.push_back(false);
                            break;
                        }
                        if (m_pm.is_const(pr)) {
                            if (!a1.is_even(i) && m_pm.m().is_neg(m_pm.coeff(pr, 0))) {
                                k = atom::flip(k);
                            }
                            continue;
                        }
                        ps.push_back(pr);                                
                        even.push_back(a1.is_even(i));
                    }        
                    if (!change) continue;
                    literal l = mk_ineq_literal(k, ps.size(), ps.data(), even.data()); 
                    lits.push_back(l);
                    if (a1.m_bool_var != l.var()) {                        
                        b2l.insert(a1.m_bool_var, l);
                    }
                }
            }
            is_sat = update_clauses(b2l);
            return is_sat;
        }


        bool update_clauses(u_map<literal> const& b2l) {
            bool is_sat = true;
            literal_vector lits;
            clause_vector to_delete;
            unsigned n = m_clauses.size();
            for (unsigned i = 0; i < n; ++i) {
                clause* c = m_clauses[i];
                lits.reset();
                bool changed = false;
                bool is_tautology = false;
                for (literal l : *c) {               
                    literal lit = null_literal;
                    if (b2l.find(l.var(), lit)) {
                        lit = l.sign() ? ~lit : lit;
                        if (lit == true_literal) {
                            is_tautology = true;
                        }
                        else if (lit != false_literal) {                            
                            lits.push_back(lit);
                        }
                        changed = true;
                    }
                    else {
                        lits.push_back(l);
                    }
                }
                if (changed) {
                    to_delete.push_back(c);
                    if (is_tautology) {
                        continue;
                    }
                    if (lits.empty()) {
                        is_sat = false;
                    }
                    else {
                        mk_clause(lits.size(), lits.data(), c->is_learned(), static_cast<_assumption_set>(c->assumptions()));
                    }
                }                        
            }        
            for (clause* c : to_delete) {
                del_clause(c, m_clauses);
            }
            return is_sat;
        }

        bool is_unit_ineq(clause const& c) const {
            return 
                c.size() == 1 &&
                m_atoms[c[0].var()] && 
                m_atoms[c[0].var()]->is_ineq_atom();
        }

        bool is_unit_eq(clause const& c) const {
            return 
                is_unit_ineq(c) && 
                !c[0].sign() && 
                m_atoms[c[0].var()]->is_eq();
        }

        /**
           \brief determine whether the clause is a comparison v > k or v < k', where k >= 0 or k' <= 0.
         */
        lbool is_cmp0(clause const& c, var& v) {
            if (!is_unit_ineq(c)) return l_undef;
            literal lit = c[0];
            ineq_atom const& a = *to_ineq_atom(m_atoms[lit.var()]);
            bool sign = lit.sign();
            poly * p0;
            if (!is_single_poly(a, p0)) return l_undef;
            if (m_pm.is_var(p0, v)) {
                if (!sign && a.get_kind() == atom::GT) {
                    return l_true;
                }
                if (!sign && a.get_kind() == atom::LT) {
                    return l_false;
                }
                return l_undef;
            }
            polynomial::scoped_numeral n(m_pm.m());
            if (m_pm.is_var_num(p0, v, n)) {
                // x - k > 0
                if (!sign && a.get_kind() == atom::GT && m_pm.m().is_nonneg(n)) {
                    return l_true;
                }
                // x + k < 0
                if (!sign && a.get_kind() == atom::LT && m_pm.m().is_nonpos(n)) {
                    return l_false;
                }
                // !(x + k > 0)
                if (sign && a.get_kind() == atom::GT && m_pm.m().is_pos(n)) {
                    return l_false;
                }
                // !(x - k < 0)
                if (sign && a.get_kind() == atom::LT && m_pm.m().is_neg(n)) {
                    return l_true;
                }
            }
            return l_undef;
        }

        bool is_single_poly(ineq_atom const& a, poly*& p) {
            unsigned sz = a.size();
            return sz == 1 && a.is_odd(0) && (p = a.p(0), true);
        }

        svector<lbool> m_var_signs;

        void init_var_signs() {
            m_var_signs.reset();
            for (clause* cp : m_clauses) {
                clause& c = *cp;
                var x = 0;
                lbool cmp = is_cmp0(c, x);
                switch (cmp) {
                case l_true:
                    m_var_signs.setx(x, l_true, l_undef);
                    break;
                case l_false:
                    m_var_signs.setx(x, l_false, l_undef);
                    break;
                default:
                    break;                
                }
            }
        }

        /**
           \brief returns true then c is an equality that is equivalent to v*p + q, 
           and p > 0, v does not occur in p, q.
        */
        bool solve_var(clause& c, var& v, polynomial_ref& p, polynomial_ref& q) {
            poly* p0;
            if (!is_unit_eq(c)) return false;
            ineq_atom & a = *to_ineq_atom(m_atoms[c[0].var()]);
            if (!is_single_poly(a, p0)) return false;
            var mx = max_var(p0);
            if (mx >= m_is_int.size()) return false;
            for (var x = 0; x <= mx; ++x) {
                if (m_is_int[x]) continue;
                if (1 == m_pm.degree(p0, x)) {                    
                    p = m_pm.coeff(p0, x, 1, q);
                    if (!m_pm.is_const(p))
                        break;
                    switch (m_pm.sign(p, m_var_signs)) {
                    case l_true:
                        v = x;
                        return true;
                    case l_false:
                        v = x;
                        p = -p;
                        q = -q;
                        return true;
                    default:
                        break;
                    }
                }
            }
            return false;
        }        

        // -----------------------
        //
        // Pretty printing
        //
        // -----------------------
        
        std::ostream& display_num_assignment(std::ostream & out, display_var_proc const & proc) const {
            for (var x = 0; x < num_vars(); x++) {
                if (m_assignment.is_assigned(x)) {
                    proc(out, x);
                    out << " -> ";
                    m_am.display_decimal(out, m_assignment.value(x));
                    out << "\n";
                }
            }
            return out;
        }

        std::ostream& display_bool_assignment(std::ostream & out) const {
            unsigned sz = m_atoms.size();
            for (bool_var b = 0; b < sz; b++) {
                if (m_atoms[b] == nullptr && m_bvalues[b] != l_undef) {
                    out << "b" << b << " -> " << (m_bvalues[b] == l_true ? "true" : "false") << "\n";
                }
                else if (m_atoms[b] != nullptr && m_bvalues[b] != l_undef) {
                    display(out << "b" << b << " ", *m_atoms[b]) << " -> " << (m_bvalues[b] == l_true ? "true" : "false") << "\n";
                }
            }
            TRACE("nlsat_bool_assignment",
                  for (bool_var b = 0; b < sz; b++) {
                      out << "b" << b << " -> " << m_bvalues[b] << " ";
                      if (m_atoms[b]) display(out, *m_atoms[b]);
                      out << "\n";
                  });
            return out;
        }

        bool display_mathematica_assignment(std::ostream & out) const {
            bool first = true;
            for (var x = 0; x < num_vars(); x++) {
                if (m_assignment.is_assigned(x)) {
                    if (first)
                        first = false;
                    else
                        out << " && ";
                    out << "x" << x << " == ";
                    m_am.display_mathematica(out, m_assignment.value(x));
                }
            }
            return !first;
        }

        std::ostream& display_num_assignment(std::ostream & out) const { 
            return display_num_assignment(out, m_display_var);
        }

        std::ostream& display_assignment(std::ostream& out) const {
            display_bool_assignment(out);
            display_num_assignment(out);
            return out;
        }

        std::ostream& display(std::ostream& out, justification j) const {
            switch (j.get_kind()) {
            case justification::CLAUSE:
                display(out, *j.get_clause()) << "\n";
                break;
            case justification::LAZY: {
                lazy_justification const& lz = *j.get_lazy();
                display_not(out, lz.num_lits(), lz.lits()) << "\n";
                for (unsigned i = 0; i < lz.num_clauses(); ++i) {
                    display(out, lz.clause(i)) << "\n";
                }
                break;
            }
            default:
                out << j.get_kind() << "\n";
                break;                
            }
            return out;
        }
       
        std::ostream& display(std::ostream & out, ineq_atom const & a, display_var_proc const & proc, bool use_star = false) const {
            unsigned sz = a.size();
            for (unsigned i = 0; i < sz; i++) {
                if (use_star && i > 0)
                    out << "*";
                bool is_even = a.is_even(i);
                if (is_even || sz > 1)
                    out << "(";
                m_pm.display(out, a.p(i), proc, use_star);
                if (is_even || sz > 1)
                    out << ")";
                if (is_even)
                    out << "^2";
            }
            switch (a.get_kind()) {
            case atom::LT: out << " < 0"; break;
            case atom::GT: out << " > 0"; break;
            case atom::EQ: out << " = 0"; break;
            default: UNREACHABLE(); break;
            }
            return out;
        }
        
        std::ostream& display_mathematica(std::ostream & out, ineq_atom const & a) const {
            unsigned sz = a.size();
            for (unsigned i = 0; i < sz; i++) {
                if (i > 0)
                    out << "*";
                bool is_even = a.is_even(i);
                if (sz > 1)
                    out << "(";
                if (is_even)
                    out << "(";
                m_pm.display(out, a.p(i), display_var_proc(), true);
                if (is_even)
                    out << "^2)";
                if (sz > 1)
                    out << ")";
            }
            switch (a.get_kind()) {
            case atom::LT: out << " < 0"; break;
            case atom::GT: out << " > 0"; break;
            case atom::EQ: out << " == 0"; break;
            default: UNREACHABLE(); break;
            }
            return out;
        }

        std::ostream& display_smt2(std::ostream & out, ineq_atom const & a, display_var_proc const & proc) const {
            switch (a.get_kind()) {
            case atom::LT: out << "(< "; break;
            case atom::GT: out << "(> "; break;
            case atom::EQ: out << "(= "; break;
            default: UNREACHABLE(); break;
            }
            unsigned sz = a.size();
            if (sz > 1)
                out << "(* ";
            for (unsigned i = 0; i < sz; i++) {
                if (i > 0) out << " ";
                if (a.is_even(i)) {
                    out << "(* ";
                    m_pm.display_smt2(out, a.p(i), proc);
                    out << " ";
                    m_pm.display_smt2(out, a.p(i), proc);
                    out << ")";
                }
                else {
                    m_pm.display_smt2(out, a.p(i), proc);
                }
            }
            if (sz > 1)
                out << ")";
            out << " 0)";
            return out;
        }

        std::ostream& display_smt2(std::ostream & out, root_atom const & a, display_var_proc const & proc) const {
            return display(out, a, proc);
        }
        
        std::ostream& display(std::ostream & out, root_atom const & a, display_var_proc const & proc) const {
            proc(out, a.x());
            switch (a.get_kind()) {
            case atom::ROOT_LT: out << " < "; break;
            case atom::ROOT_GT: out << " > "; break;
            case atom::ROOT_LE: out << " <= "; break;
            case atom::ROOT_GE: out << " >= "; break;
            case atom::ROOT_EQ: out << " = "; break;
            default: UNREACHABLE(); break;
            }
            out << "root[" << a.i() << "](";
            m_pm.display(out, a.p(), proc);
            out << ")";
            return out;
        }

        struct mathematica_var_proc : public display_var_proc {
            var m_x;
        public:
            mathematica_var_proc(var x):m_x(x) {}
            std::ostream& operator()(std::ostream & out, var x) const override {
                if (m_x == x)
                    return out << "#1";
                else
                    return out << "x" << x; 
            }
        };

        std::ostream& display_mathematica(std::ostream & out, root_atom const & a) const {
            out << "x" << a.x();
            switch (a.get_kind()) {
            case atom::ROOT_LT: out << " < "; break;
            case atom::ROOT_GT: out << " > "; break;
            case atom::ROOT_LE: out << " <= "; break;
            case atom::ROOT_GE: out << " >= "; break;
            case atom::ROOT_EQ: out << " == "; break;
            default: UNREACHABLE(); break;
            }
            out << "Root[";
            m_pm.display(out, a.p(), mathematica_var_proc(a.x()), true);
            out << " &, " << a.i() << "]";
            return out;
        }

        std::ostream& display_smt2(std::ostream & out, root_atom const & a) const {
            NOT_IMPLEMENTED_YET();
            return out;
        }
        
        std::ostream& display(std::ostream & out, atom const & a, display_var_proc const & proc) const {
            if (a.is_ineq_atom())
                return display(out, static_cast<ineq_atom const &>(a), proc);
            else
                return display(out, static_cast<root_atom const &>(a), proc);
        }

        std::ostream& display(std::ostream & out, atom const & a) const {
            return display(out, a, m_display_var);
        }

        std::ostream& display_mathematica(std::ostream & out, atom const & a) const {
            if (a.is_ineq_atom())
                return display_mathematica(out, static_cast<ineq_atom const &>(a));
            else
                return display_mathematica(out, static_cast<root_atom const &>(a));
        }

        std::ostream& display_smt2(std::ostream & out, atom const & a, display_var_proc const & proc) const {
            if (a.is_ineq_atom())
                return display_smt2(out, static_cast<ineq_atom const &>(a), proc);
            else
                return display_smt2(out, static_cast<root_atom const &>(a), proc);
        }

        std::ostream& display_atom(std::ostream & out, bool_var b, display_var_proc const & proc) const {
            if (b == 0)
                out << "true";
            else if (m_atoms[b] == 0)
                out << "b" << b;
            else
                display(out, *(m_atoms[b]), proc);
            return out;
        }

        std::ostream& display_atom(std::ostream & out, bool_var b) const {
            return display_atom(out, b, m_display_var);
        }

        std::ostream& display_mathematica_atom(std::ostream & out, bool_var b) const {
            if (b == 0)
                out << "(0 < 1)";
            else if (m_atoms[b] == 0)
                out << "b" << b;
            else
                display_mathematica(out, *(m_atoms[b]));
            return out;
        }

        std::ostream& display_smt2_atom(std::ostream & out, bool_var b, display_var_proc const & proc) const {
            if (b == 0)
                out << "true";
            else if (m_atoms[b] == 0)
                out << "b" << b;
            else
                display_smt2(out, *(m_atoms[b]), proc);
            return out;
        }

        std::ostream& display(std::ostream & out, literal l, display_var_proc const & proc) const {
            if (l.sign()) {
                bool_var b = l.var();
                out << "!";
                if (m_atoms[b] != 0)
                    out << "(";
                display_atom(out, b, proc);
                if (m_atoms[b] != 0)
                    out << ")";
            }
            else {
                display_atom(out, l.var(), proc);
            }
            return out;
        }

        std::ostream& display(std::ostream & out, literal l) const {
            return display(out, l, m_display_var);
        }

        std::ostream& display_smt2(std::ostream & out, literal l) const {
            return display_smt2(out, l, m_display_var);
        }

        std::ostream& display_mathematica(std::ostream & out, literal l) const {
            if (l.sign()) {
                bool_var b = l.var();
                out << "!";
                if (m_atoms[b] != 0)
                    out << "(";
                display_mathematica_atom(out, b);
                if (m_atoms[b] != 0)
                    out << ")";
            }
            else {
                display_mathematica_atom(out, l.var());
            }
            return out;
        }

        std::ostream& display_smt2(std::ostream & out, literal l, display_var_proc const & proc) const {
            if (l.sign()) {
                bool_var b = l.var();
                out << "(not ";
                display_smt2_atom(out, b, proc);
                out << ")";
            }
            else {
                display_smt2_atom(out, l.var(), proc);
            }
            return out;
        }
            
        std::ostream& display_assumptions(std::ostream & out, _assumption_set s) const {
            vector<assumption, false> deps;
            m_asm.linearize(s, deps);
            bool first = true;
            for (auto dep : deps) {
                if (first) first = false; else out << " ";
                if (m_display_assumption) (*m_display_assumption)(out, dep); 
            }
            return out;
        }
        
        std::ostream& display(std::ostream & out, unsigned num, literal const * ls, display_var_proc const & proc) const {
            for (unsigned i = 0; i < num; i++) {
                if (i > 0)
                    out << " or ";
                display(out, ls[i], proc);
            }
            return out;
        }

        std::ostream& display(std::ostream & out, unsigned num, literal const * ls) const {
            return display(out, num, ls, m_display_var);
        }

        std::ostream& display_not(std::ostream & out, unsigned num, literal const * ls, display_var_proc const & proc) const {
            for (unsigned i = 0; i < num; i++) {
                if (i > 0)
                    out << " or ";
                display(out, ~ls[i], proc);
            }
            return out;
        }

        std::ostream& display_not(std::ostream & out, unsigned num, literal const * ls) const {
            return display_not(out, num, ls, m_display_var);
        }
        
        std::ostream& display(std::ostream & out, scoped_literal_vector const & cs) {
            return display(out, cs.size(), cs.data(), m_display_var);
        }

        std::ostream& display(std::ostream & out, clause const & c, display_var_proc const & proc) const {
            if (c.assumptions() != nullptr) {
                display_assumptions(out, static_cast<_assumption_set>(c.assumptions()));
                out << " |- ";
            }
            return display(out, c.size(), c.data(), proc);
        }

        std::ostream& display(std::ostream & out, clause const & c) const {
            return display(out, c, m_display_var);
        }

        std::ostream& display_smt2(std::ostream & out, unsigned num, literal const * ls, display_var_proc const & proc) const {
            if (num == 0) {
                out << "false";
            }
            else if (num == 1) {
                display_smt2(out, ls[0], proc);
            }
            else {
                out << "(or";
                for (unsigned i = 0; i < num; i++) {
                    out << " ";
                    display_smt2(out, ls[i], proc);
                }
                out << ")";
            }
            return out;
        }

        std::ostream& display_smt2(std::ostream & out, clause const & c, display_var_proc const & proc = display_var_proc()) const {
            return display_smt2(out, c.size(), c.data(), proc);
        }

        std::ostream& display_abst(std::ostream & out, literal l) const {
            if (l.sign()) {
                bool_var b = l.var();
                out << "!";
                if (b == true_bool_var)
                    out << "true";
                else
                    out << "b" << b;
            }
            else {
                out << "b" << l.var();
            }
            return out;
        }

        std::ostream& display_abst(std::ostream & out, unsigned num, literal const * ls) const {
            for (unsigned i = 0; i < num; i++) {
                if (i > 0)
                    out << " or ";
                display_abst(out, ls[i]);
            }
            return out;
        }

        std::ostream& display_abst(std::ostream & out, scoped_literal_vector const & cs) const {
            return display_abst(out, cs.size(), cs.data());
        }

        std::ostream& display_abst(std::ostream & out, clause const & c) const {
            return display_abst(out, c.size(), c.data());
        }

        std::ostream& display_mathematica(std::ostream & out, clause const & c) const {
            out << "(";
            unsigned sz = c.size();
            for (unsigned i = 0; i < sz; i++) {
                if (i > 0)
                    out << " || ";
                display_mathematica(out, c[i]);
            }
            out << ")";
            return out;
        }

        // Debugging support:
        // Display generated lemma in Mathematica format.
        // Mathematica must reduce lemma to True (modulo resource constraints).
        std::ostream& display_mathematica_lemma(std::ostream & out, unsigned num, literal const * ls, bool include_assignment = false) const {
            out << "Resolve[ForAll[{";
            // var definition
            for (unsigned i = 0; i < num_vars(); i++) {
                if (i > 0)
                    out << ", ";
                out << "x" << i;
            }
            out << "}, ";
            if (include_assignment) {
                out << "!(";
                if (!display_mathematica_assignment(out))
                    out << "0 < 1"; // nothing was printed
                out << ") || ";
            }
            for (unsigned i = 0; i < num; i++) {
                if (i > 0)
                    out << " || ";
                display_mathematica(out, ls[i]);
            }
            out << "], Reals]\n"; // end of exists
            return out;
        }
        
        std::ostream& display(std::ostream & out, clause_vector const & cs, display_var_proc const & proc) const {
            for (clause* c : cs) {
                display(out, *c, proc) << "\n";
            }
            return out;
        }

        std::ostream& display(std::ostream & out, clause_vector const & cs) const {
            return display(out, cs, m_display_var);
        }

        std::ostream& display_mathematica(std::ostream & out, clause_vector const & cs) const {            
            unsigned sz = cs.size();
            for (unsigned i = 0; i < sz; i++) {
                if (i > 0) out << ",\n";
                display_mathematica(out << " ", *(cs[i]));
            }
            return out;
        }

        std::ostream& display_abst(std::ostream & out, clause_vector const & cs) const {
            for (clause* c : cs) {
                display_abst(out, *c) << "\n";
            }
            return out;
        }

        std::ostream& display(std::ostream & out, display_var_proc const & proc) const {
            display(out, m_clauses, proc);
            if (!m_learned.empty()) {
                display(out << "Lemmas:\n", m_learned, proc);
            }
            return out;
        }

        std::ostream& display_mathematica(std::ostream & out) const {
            return display_mathematica(out << "{\n", m_clauses) << "}\n";
        }

        std::ostream& display_abst(std::ostream & out) const {
            display_abst(out, m_clauses);
            if (!m_learned.empty()) {
                display_abst(out << "Lemmas:\n", m_learned);
            }
            return out;
        }

        std::ostream& display(std::ostream & out) const {
            display(out, m_display_var);
            display_assignment(out << "assignment:\n");
            return out << "---\n";
        }

        std::ostream& display_vars(std::ostream & out) const {
            for (unsigned i = 0; i < num_vars(); i++) {
                out << i << " -> "; m_display_var(out, i); out << "\n";
            }
            return out;
        }

        std::ostream& display_smt2_arith_decls(std::ostream & out) const {
            unsigned sz = m_is_int.size();
            for (unsigned i = 0; i < sz; i++) {
                if (m_is_int[i])
                    out << "(declare-fun x" << i << " () Int)\n";
                else
                    out << "(declare-fun x" << i << " () Real)\n";
            }
            return out;
        }

        std::ostream& display_smt2_bool_decls(std::ostream & out) const {
            unsigned sz = m_atoms.size();
            for (unsigned i = 0; i < sz; i++) {
                if (m_atoms[i] == nullptr)
                    out << "(declare-fun b" << i << " () Bool)\n";
            }
            return out;
        }

        std::ostream& display_smt2(std::ostream & out) const {
            display_smt2_bool_decls(out);
            display_smt2_arith_decls(out);
            out << "(assert (and true\n";
            for (clause* c : m_clauses) {
                display_smt2(out, *c) << "\n";
            }
            out << "))\n" << std::endl;
            return out;
        }
    };
    
    solver::solver(reslimit& rlim, params_ref const & p, bool incremental) {
        m_ctx = alloc(ctx, rlim, p, incremental);
        m_imp = alloc(imp, *this, *m_ctx);
    }

    solver::solver(ctx& ctx) {
        m_ctx = nullptr;
        m_imp = alloc(imp, *this, ctx);
    }
        
    solver::~solver() {
        dealloc(m_imp);
        dealloc(m_ctx);
    }

    lbool solver::check() {
        return m_imp->check();
    }

    lbool solver::check(literal_vector& assumptions) {
        return m_imp->check(assumptions);
    }

    void solver::get_core(vector<assumption, false>& assumptions) {
        return m_imp->get_core(assumptions);
    }

    void solver::reset() {
        m_imp->reset();
    }


    void solver::updt_params(params_ref const & p) {
        m_imp->updt_params(p);
    }


    void solver::collect_param_descrs(param_descrs & d) {
        algebraic_numbers::manager::collect_param_descrs(d);
        nlsat_params::collect_param_descrs(d);
    }

    unsynch_mpq_manager & solver::qm() {
        return m_imp->m_qm;
    }
        
    anum_manager & solver::am() {
        return m_imp->m_am;
    }

    pmanager & solver::pm() {
        return m_imp->m_pm;
    }

    void solver::set_display_var(display_var_proc const & proc) {
        m_imp->m_display_var.m_proc = &proc;
    }

    void solver::set_display_assumption(display_assumption_proc const& proc) {
        m_imp->m_display_assumption = &proc;
    }


    unsigned solver::num_vars() const {
        return m_imp->num_vars();
    }

    bool solver::is_int(var x) const {
        return m_imp->is_int(x);
    }

    bool_var solver::mk_bool_var() {
        return m_imp->mk_bool_var();
    }
    
    literal solver::mk_true() {
        return literal(0, false);
    }

    atom * solver::bool_var2atom(bool_var b) {
        return m_imp->m_atoms[b];
    }

    void solver::vars(literal l, var_vector& vs) {
        m_imp->vars(l, vs);
    }

    atom_vector const& solver::get_atoms() {
        return m_imp->m_atoms;
    }

    atom_vector const& solver::get_var2eq() {
        return m_imp->m_var2eq;
    }

    evaluator& solver::get_evaluator() {
        return m_imp->m_evaluator;
    }

    explain& solver::get_explain() {
        return m_imp->m_explain;
    }

    void solver::reorder(unsigned sz, var const* p) {
        m_imp->reorder(sz, p);
    }

    void solver::restore_order() {
        m_imp->restore_order();
    }

    void solver::set_rvalues(assignment const& as) {
        m_imp->m_assignment.copy(as);
    }

    void solver::get_rvalues(assignment& as) {
        as.copy(m_imp->m_assignment);
    }

    void solver::get_bvalues(svector<bool_var> const& bvars, svector<lbool>& vs) {
        vs.reset();
        for (bool_var b : bvars) {
            vs.reserve(b + 1, l_undef);
            if (!m_imp->m_atoms[b]) {
                vs[b] = m_imp->m_bvalues[b];
            }
        }
        TRACE("nlsat", display(std::cout););
    }

    void solver::set_bvalues(svector<lbool> const& vs) {
        TRACE("nlsat", display(std::cout););
        for (bool_var b = 0; b < vs.size(); ++b) {
            if (vs[b] != l_undef) {
                m_imp->m_bvalues[b] = vs[b];
                SASSERT(!m_imp->m_atoms[b]);
            }
        }
#if 0        
        m_imp->m_bvalues.reset();
        m_imp->m_bvalues.append(vs);
        m_imp->m_bvalues.resize(m_imp->m_atoms.size(), l_undef);        
        for (unsigned i = 0; i < m_imp->m_atoms.size(); ++i) {
            atom* a = m_imp->m_atoms[i];
            SASSERT(!a);
            if (a) {
                m_imp->m_bvalues[i] = to_lbool(m_imp->m_evaluator.eval(a, false));
            }
        }
#endif
        TRACE("nlsat", display(std::cout););
    }
    
    var solver::mk_var(bool is_int) {
        return m_imp->mk_var(is_int);
    }
        
    bool_var solver::mk_ineq_atom(atom::kind k, unsigned sz, poly * const * ps, bool const * is_even) {
        return m_imp->mk_ineq_atom(k, sz, ps, is_even);
    }

    literal solver::mk_ineq_literal(atom::kind k, unsigned sz, poly * const * ps, bool const * is_even) {
        return m_imp->mk_ineq_literal(k, sz, ps, is_even);
    }

    bool_var solver::mk_root_atom(atom::kind k, var x, unsigned i, poly * p) {
        return m_imp->mk_root_atom(k, x, i, p);
    }
    
    void solver::inc_ref(bool_var b) {
        m_imp->inc_ref(b);
    }

    void solver::dec_ref(bool_var b) {
        m_imp->dec_ref(b);
    }
        
    void solver::mk_clause(unsigned num_lits, literal * lits, assumption a) {
        return m_imp->mk_clause(num_lits, lits, a);
    }

    std::ostream& solver::display(std::ostream & out) const {
        return m_imp->display(out);
    }

    std::ostream& solver::display(std::ostream & out, literal l) const {
        return m_imp->display(out, l);
    }

    std::ostream& solver::display(std::ostream & out, unsigned n, literal const* ls) const {
        for (unsigned i = 0; i < n; ++i) {
            display(out, ls[i]);
            out << ";  ";
        }
        return out;
    }

    std::ostream& solver::display(std::ostream & out, literal_vector const& ls) const {
        return display(out, ls.size(), ls.data());
    }

    std::ostream& solver::display_smt2(std::ostream & out, literal l) const {
        return m_imp->display_smt2(out, l);
    }

    std::ostream& solver::display_smt2(std::ostream & out, unsigned n, literal const* ls) const {
        for (unsigned i = 0; i < n; ++i) {
            display_smt2(out, ls[i]);
            out << "  ";
        }
        return out;
    }

    std::ostream& solver::display_smt2(std::ostream & out, literal_vector const& ls) const {
        return display_smt2(out, ls.size(), ls.data());
    }

    std::ostream& solver::display(std::ostream & out, var x) const {
        return m_imp->m_display_var(out, x);
    }

    std::ostream& solver::display(std::ostream & out, atom const& a) const {
        return m_imp->display(out, a, m_imp->m_display_var);
    }

    display_var_proc const & solver::display_proc() const {
        return m_imp->m_display_var;
    }

    anum const & solver::value(var x) const {
        if (m_imp->m_assignment.is_assigned(x))
            return m_imp->m_assignment.value(x);
        return m_imp->m_zero;
    }
    
    lbool solver::bvalue(bool_var b) const {
        return m_imp->m_bvalues[b];
    }

    lbool solver::value(literal l) const {
        return m_imp->value(l);
    }

    bool solver::is_interpreted(bool_var b) const {
        return m_imp->m_atoms[b] != 0;
    }

    void solver::reset_statistics() {
        return m_imp->reset_statistics();
    }

    void solver::collect_statistics(statistics & st) {
        return m_imp->collect_statistics(st);
    }
};<|MERGE_RESOLUTION|>--- conflicted
+++ resolved
@@ -1716,10 +1716,6 @@
             return out;
         }
 
-<<<<<<< HEAD
-        interval_set_vector                      m_atom_set_cached;
-        bool                                     m_enable_updated = true;
-=======
         clause * process_arith_clause_origin(clause_vector const& cs) {
             for(clause *c: cs) {
                 if(!process_arith_clause(*c, false)) {
@@ -1729,24 +1725,6 @@
             return nullptr;
         }
 
->>>>>>> 6b9aa8e8
-
-        clause * process_arith_clauses_updated(clause_vector const &cs) {
-            DTRACE(
-                std::cout << "process arith clauses" << std::endl;
-            );
-            detect_unsat = false;
-            return m_enable_updated ? process_arith_clauses_updated(cs) : process_arith_clauses_origin(cs);
-        }
-
-        clause * process_arith_clauses_origin(clause_vector const &cs) {
-            for(clause *c: cs) {
-                if(!process_arith_clause(*c, false)) {
-                    return c;
-                }
-            }
-            return nullptr;
-        }
 
         clause * process_arith_clauses_updated(clause_vector const &cs) {
             DTRACE(
@@ -1764,21 +1742,12 @@
                 m_ism.display(std::cout, curr_set) << std::endl;
             );
 
-<<<<<<< HEAD
-            for(clause * c: cs) {
-                if(!process_arith_clause(*c, false)) {
-                    return c;
-                }
-                return nullptr;
-            }
-=======
             // for(clause *c: cs) {
             //     if(!process_arith_clause(*c, false)) {
             //         return c;
             //     }
             // }
             // return nullptr;
->>>>>>> 6b9aa8e8
 
             if(m_ism.is_full(curr_set)) { // full case
                 DTRACE(std::cout << "full case" << std::endl;);
@@ -1916,11 +1885,6 @@
         // we conclude unsat and return false for search function
         bool detect_unsat;
 
-        std::chrono::steady_clock::time_point m_start_time, m_end_time;
-
-
-        const double SWITCH_THRESHOLD = 0.8;
-
         /**
            \brief main procedure
         */
@@ -1938,21 +1902,9 @@
             m_xk = null_var;
             m_conflicts = 0;
             m_step = 0;
-<<<<<<< HEAD
-            m_start_time = std::chrono::steady_clock::now();
 
             while (true) { // while loop for new variable processing
                 m_step ++;
-                // if(m_xk != null_var && m_xk >= num_vars() * SWITCH_THRESHOLD) {
-                //     m_enable_updated = true;
-                // } else {
-                //     m_enable_updated = false;
-                // }
-=======
-
-            while (true) { // while loop for new variable processing
-                m_step ++;
->>>>>>> 6b9aa8e8
                 CASSERT("nlsat", check_satisfied());
                 DTRACE(std::cout << "search loop\n";);
                 // std::cout << "search loop" << std::endl;
@@ -1983,9 +1935,6 @@
                     if (m_conflicts >= m_max_conflicts)
                         return l_undef;
                 }
-                m_end_time = std::chrono::steady_clock::now();
-                std::chrono::duration<double> dura = m_end_time - m_start_time;
-                m_total_time = dura.count();
             }
         }
 
@@ -2545,17 +2494,6 @@
             }
         }
 
-<<<<<<< HEAD
-        bool resolve(clause const & conflict) {
-            if(m_first_conflict_stage == null_var) {
-                m_first_conflict_stage = m_xk;
-            }
-            // return m_enable_updated ? resolve_updated(conflict) : resolve_origin(conflict);
-            return resolve_origin(conflict);
-        }
-
-=======
->>>>>>> 6b9aa8e8
         bool resolve_origin(clause const & conflict) {
             clause const * conflict_clause = &conflict;
             m_lemma_assumptions = nullptr;
@@ -2729,21 +2667,12 @@
             return true;
         }
 
-<<<<<<< HEAD
-        bool process_clause(clause const & cls, bool learned) {
-            if (cls.size() == 0) {
-                return false;
-            }
-            var v = max_var(cls.size(), cls.data());
-            return v == null_var ? process_boolean_clause(cls) : process_arith_clause(cls, learned);
-=======
         bool process_clause(clause const &cls, bool learned) {
             if(max_var(cls) == null_var) {
                 return process_boolean_clause(cls);
             } else {
                 return process_arith_clause(cls, learned);
             }
->>>>>>> 6b9aa8e8
         }
 
 
@@ -3131,20 +3060,10 @@
         unsigned                         m_sum_conflict_stages;
         unsigned                         m_sum_conflict_scopes;
         unsigned                         m_step;
-<<<<<<< HEAD
-        double                           m_total_time;
-        var                              m_first_conflict_stage = null_var;
-
-
-        void collect_statistics(statistics & st) {
-            st.update("nlsat arith vars", num_vars());
-            st.update("nlsat first conflict stage", m_first_conflict_stage);
-=======
 
 
         void collect_statistics(statistics & st) {
             st.update("nlsat steps", m_step);
->>>>>>> 6b9aa8e8
             st.update("nlsat conflicts", m_conflicts);
             st.update("nlsat propagations", m_propagations);
             st.update("nlsat decisions", m_decisions);
@@ -3154,8 +3073,6 @@
             st.update("nlsat sum conflict scopes", m_sum_conflict_scopes);
             st.update("nlsat conflict stage average", m_conflicts == 0 ? 0 : 1.0 * m_sum_conflict_stages / m_conflicts);
             st.update("nlsat conflict scope average", m_conflicts == 0 ? 0 : 1.0 * m_sum_conflict_scopes / m_conflicts);
-            st.update("nlsat steps", m_step);
-            st.update("nlsat average time", m_step == 0 ? 0 : m_total_time / m_step);
         }
 
         void reset_statistics() {
