/*++
Copyright (c) 2011 Microsoft Corporation

Module Name:

    sat_simplifier.cpp

Abstract:

    SAT simplification procedures that use a "full" occurrence list:
    Subsumption, Blocked Clause Removal, Variable Elimination, ...


Author:

    Leonardo de Moura (leonardo) 2011-05-24.

Revision History:

--*/
#include "sat/sat_simplifier.h"
#include "sat/sat_simplifier_params.hpp"
#include "sat/sat_solver.h"
#include "sat/sat_elim_vars.h"
#include "sat/sat_integrity_checker.h"
#include "util/stopwatch.h"
#include "util/trace.h"

namespace sat {

    void use_list::init(unsigned num_vars) {
        m_use_list.reset();
        unsigned num_lits = 2 * num_vars;
        m_use_list.resize(num_lits);
    }

    void use_list::insert(clause & c) {
        for (literal l : c) 
            m_use_list[l.index()].insert(c);
    }

    void use_list::erase(clause & c) {
        for (literal l : c) 
            m_use_list[l.index()].erase(c);
    }

    void use_list::erase(clause & c, literal l) {
        for (literal l2 : c) 
            if (l2 != l)
                m_use_list[l2.index()].erase(c);
    }

    void use_list::block(clause& c) {
        for (literal l : c) 
            m_use_list[l.index()].block(c);
    }

    void use_list::unblock(clause& c) {
        for (literal l : c) 
            m_use_list[l.index()].unblock(c);
    }

    simplifier::simplifier(solver & _s, params_ref const & p):
        s(_s),
        m_num_calls(0) {
        updt_params(p);
        reset_statistics();
    }

    simplifier::~simplifier() {
        finalize();
    }

    inline watch_list & simplifier::get_wlist(literal l) { return s.get_wlist(l); }

    inline watch_list const & simplifier::get_wlist(literal l) const { return s.get_wlist(l); }

    inline bool simplifier::is_external(bool_var v) const { 
        return 
            s.is_assumption(v) ||
            (s.is_external(v) && s.is_incremental()) ||
            (s.is_external(v) && s.m_ext &&
             (!m_ext_use_list.get(literal(v, false)).empty() ||
              !m_ext_use_list.get(literal(v, true)).empty()));
    }

    inline bool simplifier::was_eliminated(bool_var v) const { return s.was_eliminated(v); }

    lbool simplifier::value(bool_var v) const { return s.value(v); }

    lbool simplifier::value(literal l) const { return s.value(l); }

    inline void simplifier::checkpoint() { s.checkpoint(); }

    bool simplifier::single_threaded() const { return s.m_config.m_num_threads == 1; }

    bool simplifier::bce_enabled() const { 
        return 
            !m_incremental_mode && !s.tracking_assumptions() && !m_learned_in_use_lists && m_num_calls >= m_bce_delay && 
            (m_elim_blocked_clauses || m_elim_blocked_clauses_at == m_num_calls || cce_enabled()); 
    }
    bool simplifier::acce_enabled() const { 
        return !s.m_ext && !m_incremental_mode && !s.tracking_assumptions() && !m_learned_in_use_lists && m_num_calls >= m_bce_delay && m_acce; 
    }
    bool simplifier::cce_enabled()  const { 
        return !s.m_ext && !m_incremental_mode && !s.tracking_assumptions() && !m_learned_in_use_lists && m_num_calls >= m_bce_delay && (m_cce || acce_enabled()); 
    }
    bool simplifier::abce_enabled() const { 
        return !s.m_ext && !m_incremental_mode && !s.tracking_assumptions() && !m_learned_in_use_lists && m_num_calls >= m_bce_delay && m_abce; 
    }
    bool simplifier::bca_enabled()  const { 
        return !s.m_ext && !m_incremental_mode && !s.tracking_assumptions() && m_bca && m_learned_in_use_lists && single_threaded(); 
    }
    bool simplifier::elim_vars_bdd_enabled() const { 
        return !m_incremental_mode && !s.tracking_assumptions() && m_elim_vars_bdd && m_num_calls >= m_elim_vars_bdd_delay && single_threaded(); 
    }
    bool simplifier::elim_vars_enabled() const { 
        return !m_incremental_mode && !s.tracking_assumptions() && m_elim_vars && single_threaded(); 
    }    

    void simplifier::register_clauses(clause_vector & cs) {
        std::stable_sort(cs.begin(), cs.end(), size_lt());
        for (clause* c : cs) {
            if (!c->frozen()) {
                m_use_list.insert(*c);
                if (c->strengthened())
                    m_sub_todo.insert(*c);
            }
        }
    }

    inline void simplifier::remove_clause_core(clause & c) {
        for (literal l : c) 
            insert_elim_todo(l.var());
        m_sub_todo.erase(c);
        c.set_removed(true);
        TRACE("resolution_bug", tout << "del_clause: " << c << "\n";);
        m_need_cleanup = true;
    }

    inline void simplifier::remove_clause(clause & c) {
        remove_clause_core(c);
        m_use_list.erase(c);
    }

    inline void simplifier::remove_clause(clause & c, literal l) {
        remove_clause_core(c);
        m_use_list.erase(c, l);
    }

    inline void simplifier::block_clause(clause & c) {
        if (m_retain_blocked_clauses) {
            c.block();
            m_use_list.block(c);
        }
        else {
            remove_clause(c);
        }
        
    }

    inline void simplifier::unblock_clause(clause & c) {
        c.unblock();
        m_use_list.unblock(c);
    }

    inline void simplifier::remove_bin_clause_half(literal l1, literal l2, bool learned) {
        get_wlist(~l1).erase(watched(l2, learned));
        m_sub_bin_todo.erase(bin_clause(l1, l2, learned));
        m_sub_bin_todo.erase(bin_clause(l2, l1, learned));
    }

    void simplifier::init_visited() {
        m_visited.reset();
        m_visited.resize(2*s.num_vars(), false);
    }

    void simplifier::finalize() {
        m_use_list.finalize();
        m_sub_todo.finalize();
        m_sub_bin_todo.finalize();
        m_elim_todo.finalize();
        m_visited.finalize();
        m_bs_cs.finalize();
        m_bs_ls.finalize();
        m_ext_use_list.finalize();
    }

    void simplifier::initialize() {
        m_need_cleanup = false;
        s.m_cleaner(true);
        m_last_sub_trail_sz = s.m_trail.size();
        m_use_list.init(s.num_vars());
        if (s.m_ext) s.m_ext->init_use_list(m_ext_use_list);
        m_sub_todo.reset();
        m_sub_bin_todo.reset();
        m_elim_todo.reset();
        init_visited();
        TRACE("after_cleanup", s.display(tout););
        CASSERT("sat_solver", s.check_invariant());
    }

    void simplifier::operator()(bool learned) {

        integrity_checker si(s);
        si.check_watches();

        if (s.inconsistent())
            return;
        if (!m_subsumption && !bce_enabled() && !bca_enabled() && !elim_vars_enabled())
            return;

        // solver::scoped_disable_checkpoint _scoped_disable_checkpoint(s);
        
        initialize();

        CASSERT("sat_solver", s.check_invariant());
        TRACE("before_simplifier", s.display(tout););

        s.m_cleaner(true);
        TRACE("after_cleanup", s.display(tout););
        CASSERT("sat_solver", s.check_invariant());
        m_need_cleanup = false;
        m_use_list.init(s.num_vars());
        m_learned_in_use_lists = learned;
        if (learned) {
            register_clauses(s.m_learned);
        }
        register_clauses(s.m_clauses);

        if (bce_enabled() || abce_enabled() || bca_enabled()) {
            elim_blocked_clauses();
        }
        si.check_watches();

        if (!learned) {
            m_num_calls++;
        }

        m_sub_counter  = m_subsumption_limit;
        m_elim_counter = m_res_limit;
        m_old_num_elim_vars = m_num_elim_vars;

        for (bool_var v = 0; v < s.num_vars(); ++v) {
            if (!s.m_eliminated[v] && !is_external(v)) {
                insert_elim_todo(v);
            }
        }

        do {
            if (m_subsumption)
                subsume();
            if (s.inconsistent())
                return;
            if (!learned && elim_vars_enabled())
                elim_vars();            
            if (s.inconsistent())
                return;
            if (!m_subsumption || m_sub_counter < 0)
                break;
        }
        while (!m_sub_todo.empty());

        bool vars_eliminated = m_num_elim_vars > m_old_num_elim_vars;

        if (m_need_cleanup || vars_eliminated) {
            TRACE("after_simplifier", tout << "cleanning watches...\n";);
            cleanup_watches();
            cleanup_clauses(s.m_learned, true, vars_eliminated,  m_learned_in_use_lists);
            cleanup_clauses(s.m_clauses, false, vars_eliminated, true);
        }
        si.check_watches();

        CASSERT("sat_solver", s.check_invariant());
        TRACE("after_simplifier", s.display(tout); tout << "model_converter:\n"; s.m_mc.display(tout););

        finalize();

        si.check_watches();
    }

    /**
       \brief Eliminate all ternary and clause watches.
    */
    void simplifier::cleanup_watches() {
        for (watch_list& wlist : s.m_watches) {
            watch_list::iterator it2    = wlist.begin();
            watch_list::iterator itprev = it2;
            watch_list::iterator end2   = wlist.end();
            for (; it2 != end2; ++it2) {
                switch (it2->get_kind()) {
                case watched::TERNARY:
                case watched::CLAUSE:
                    // consume
                    break;
                default:
                    *itprev = *it2;
                    itprev++;
                    break;
                }
            }
            wlist.set_end(itprev);
        }
    }

    void simplifier::cleanup_clauses(clause_vector & cs, bool learned, bool vars_eliminated, bool in_use_lists) {
        TRACE("sat", tout << "cleanup_clauses\n";);
        clause_vector::iterator it  = cs.begin();
        clause_vector::iterator it2 = it;
        clause_vector::iterator end = cs.end();
        for (; it != end; ++it) {
            clause & c = *(*it);
            if (c.was_removed()) {
                s.del_clause(c);
                continue;
            }

            if (learned && vars_eliminated) {
                unsigned sz = c.size();
                unsigned i;
                for (i = 0; i < sz; i++) {
                    if (was_eliminated(c[i].var()))
                        break;
                }
                if (i < sz) {
                    s.del_clause(c);
                    continue;
                }
            }

            if (cleanup_clause(c, in_use_lists)) {
                s.del_clause(c);
                continue;
            }
            unsigned sz = c.size();
            if (sz == 0) {
                s.set_conflict(justification());
                for (; it != end; ++it, ++it2) {
                    *it2 = *it;
                    ++it2;
                }
                break;
            }
            if (sz == 1) {
                s.assign(c[0], justification());
                s.del_clause(c);
                continue;
            }
            if (sz == 2) {
                s.mk_bin_clause(c[0], c[1], c.is_learned());
                s.del_clause(c);
                continue;
            }
            // clause became a problem clause
            if (learned && !c.is_learned()) {
                SASSERT(!c.frozen());
                s.m_clauses.push_back(&c);
                continue;
            }
            *it2 = *it;
            it2++;
            if (!c.frozen()) {
                if (sz == 3)
                    s.attach_ter_clause(c);
                else
                    s.attach_nary_clause(c);
                if (s.m_config.m_drat) {
                    s.m_drat.add(c, true);
                }
            }
        }
        cs.set_end(it2);
    }

    void simplifier::mark_all_but(clause const & c, literal l1) {
        for (literal l2 : c) 
            if (l2 != l1)
                mark_visited(l2);
    }

    void simplifier::unmark_all(clause const & c) {
        for (literal l : c)
            unmark_visited(l);
    }

    /**
       \brief Return the variable in c with the minimal number positive+negative occurrences.
    */
    bool_var simplifier::get_min_occ_var(clause const & c) const {
        literal l_best = null_literal;
        unsigned best = UINT_MAX;
        for (literal l : c) {
            unsigned num = m_use_list.get(l).size() + m_use_list.get(~l).size();
            if (num < best) {
                l_best = l;
                best   = num;
            }
        }
        return l_best.var();
    }

    /**
       If c1 subsumes c2, return true
       If c2 can self subsumed by c1, return true and store the literal that can be removed from c2 in l.
       Otherwise return false
    */
    bool simplifier::subsumes1(clause const & c1, clause const & c2, literal & l) {
        for (literal lit : c2) 
            mark_visited(lit);

        bool r = true;
        l = null_literal;
        for (literal lit : c1) {
            if (!is_marked(lit)) {
                if (l == null_literal && is_marked(~lit)) {
                    l = ~lit;
                }
                else {
                    l = null_literal;
                    r = false;
                    break;
                }
            }
        }

        for (literal lit : c2) 
            unmark_visited(lit);
        return r;
    }

    /**
       \brief Return the clauses subsumed by c1 and the clauses that can be subsumed resolved using c1.
       The collections is populated using the use list of target.
    */
    void simplifier::collect_subsumed1_core(clause const & c1, clause_vector & out, literal_vector & out_lits,
                                            literal target) {
        if (c1.is_blocked()) return;
        clause_use_list const & cs = m_use_list.get(target);
        for (auto it = cs.mk_iterator(); !it.at_end(); it.next()) {
            clause & c2 = it.curr();
            CTRACE("resolution_bug", c2.was_removed(), tout << "clause has been removed:\n" << c2 << "\n";);
            SASSERT(!c2.was_removed());
            if (&c2 != &c1 &&
                c1.size() <= c2.size() &&
                approx_subset(c1.approx(), c2.approx())) {
                m_sub_counter -= c1.size() + c2.size();
                literal l;
                if (subsumes1(c1, c2, l)) {
                    out.push_back(&c2);
                    out_lits.push_back(l);
                }
            }
        }
    }

    /**
       \brief Return the clauses subsumed by c1 and the clauses that can be subsumed resolved using c1.
    */
    void simplifier::collect_subsumed1(clause const & c1, clause_vector & out, literal_vector & out_lits) {
        bool_var v = get_min_occ_var(c1);
        collect_subsumed1_core(c1, out, out_lits, literal(v, false));
        collect_subsumed1_core(c1, out, out_lits, literal(v, true));
    }

    /**
       \brief Perform backward subsumption and self-subsumption resolution using c1.
    */
    void simplifier::back_subsumption1(clause & c1) {
        m_bs_cs.reset();
        m_bs_ls.reset();
        collect_subsumed1(c1, m_bs_cs, m_bs_ls);
        SASSERT(m_bs_cs.size() == m_bs_ls.size());
        clause_vector::iterator it    = m_bs_cs.begin();
        clause_vector::iterator end   = m_bs_cs.end();
        literal_vector::iterator l_it = m_bs_ls.begin();
        for (; it != end; ++it, ++l_it) {
            clause & c2 = *(*it);
            if (!c2.was_removed() && !c1.is_blocked() && *l_it == null_literal) {
                // c2 was subsumed
                if (c1.is_learned() && !c2.is_learned())
                    c1.unset_learned();
                else if (c1.is_blocked() && !c2.is_learned() && !c2.is_blocked()) 
                    unblock_clause(c1);
                TRACE("subsumption", tout << c1 << " subsumed " << c2 << "\n";);
                remove_clause(c2);
                m_num_subsumed++;
            }
            else if (!c2.was_removed() && !c1.is_blocked()) {
                // subsumption resolution
                TRACE("subsumption_resolution", tout << c1 << " sub-ref(" << *l_it << ") " << c2 << "\n";);
                elim_lit(c2, *l_it);
                m_num_sub_res++;
                TRACE("subsumption_resolution", tout << "result: " << c2 << "\n";);
            }
            if (s.inconsistent())
                break;
        }
    }

    void simplifier::back_subsumption1(literal l1, literal l2, bool learned) {
        m_dummy.set(l1, l2, learned);
        clause & c = *(m_dummy.get());
        back_subsumption1(c);
    }

    /**
       \brief Return the literal in c with the minimal number of occurrences.
    */
    literal simplifier::get_min_occ_var0(clause const & c) const {
        literal l_best = null_literal;
        unsigned best = UINT_MAX;
        for (literal l : c) {
            unsigned num = m_use_list.get(l).size();
            if (num < best) {
                l_best = l;
                best   = num;
            }
        }
        return l_best;
    }

    /**
       If c1 subsumes c2, return true
       Otherwise return false
    */
    bool simplifier::subsumes0(clause const & c1, clause const & c2) {
        for (literal l : c2) 
            mark_visited(l);

        bool r = true;
        for (literal l : c1) {
            if (!is_marked(l)) {
                r = false;
                break;
            }
        }

        for (literal l : c2)
            unmark_visited(l);

        return r;
    }

    /**
       \brief Collect the clauses subsumed by c1 (using the occurrence list of target).
    */
    void simplifier::collect_subsumed0_core(clause const & c1, clause_vector & out, literal target) {
        if (c1.is_blocked()) return;
        clause_use_list const & cs = m_use_list.get(target);
        clause_use_list::iterator it = cs.mk_iterator();
        for (; !it.at_end(); it.next()) {
            clause & c2 = it.curr();
            SASSERT(!c2.was_removed());
            if (&c2 != &c1 &&
                c1.size() <= c2.size() &&
                approx_subset(c1.approx(), c2.approx())) {
                m_sub_counter -= c1.size() + c2.size();
                if (subsumes0(c1, c2)) {
                    out.push_back(&c2);
                }
            }
        }
    }

    /**
       \brief Collect the clauses subsumed by c1
    */
    void simplifier::collect_subsumed0(clause const & c1, clause_vector & out) {
        literal l = get_min_occ_var0(c1);
        collect_subsumed0_core(c1, out, l);
    }


    /**
       \brief Perform backward subsumption using c1.
    */
    void simplifier::back_subsumption0(clause & c1) {
        m_bs_cs.reset();
        collect_subsumed0(c1, m_bs_cs);
        for (clause* cp : m_bs_cs) {
            clause & c2 = *cp;
            // c2 was subsumed
            if (c1.is_learned() && !c2.is_learned())
                c1.unset_learned();
            TRACE("subsumption", tout << c1 << " subsumed " << c2 << "\n";);
            remove_clause(c2);
            m_num_subsumed++;
        }
    }

    /**
       \brief Eliminate false literals from c, and update occurrence lists

       Return true if the clause is satisfied
    */
    bool simplifier::cleanup_clause(clause & c, bool in_use_list) {
        bool r = false;
        unsigned sz = c.size();
        unsigned j  = 0;
        for (unsigned i = 0; i < sz; i++) {
            literal l = c[i];
            switch (value(l)) {
            case l_undef:
                if (i != j) {
                    std::swap(c[j], c[i]);
                }
                j++;
                break;
            case l_false:
                m_need_cleanup = true;
                if (in_use_list && !c.frozen()) {
                    // Remark: if in_use_list is false, then the given clause was not added to the use lists.
                    // Remark: frozen clauses are not added to the use lists.
                    m_use_list.get(l).erase_not_removed(c);
                }
                break;
            case l_true:
                r = true;
                if (i != j) {
                    std::swap(c[j], c[i]);
                }
                j++;
                break;
            }
        }
        if (j < sz) {
            if (s.m_config.m_drat) s.m_drat.del(c);
            c.shrink(j);
            if (s.m_config.m_drat) s.m_drat.add(c, true);
        }
        return r;
    }

    /**
       \brief Eliminate false literals from c.

       Return true if the clause is satisfied
    */
    bool simplifier::cleanup_clause(literal_vector & c) {
        unsigned sz = c.size();
        unsigned j  = 0;
        for (unsigned i = 0; i < sz; i++) {
            literal l = c[i];
            switch (value(l)) {
            case l_undef:
                if (i != j) {
                    std::swap(c[j], c[i]);
                }
                j++;
                break;
            case l_false:
                break;
            case l_true:
                return true;
            }
        }
        c.shrink(j);            
        return false;
    }

    inline void simplifier::propagate_unit(literal l) {
        unsigned old_trail_sz = s.m_trail.size();
        s.assign(l, justification());
        s.propagate_core(false); // must not use propagate(), since s.m_clauses is not in a consistent state.
        if (s.inconsistent())
            return;
        unsigned new_trail_sz = s.m_trail.size();
        for (unsigned i = old_trail_sz; i < new_trail_sz; i++) {
            literal l = s.m_trail[i];
            // put clauses with literals assigned to false back into todo-list
            for (auto it = m_use_list.get(~l).mk_iterator(); !it.at_end(); it.next()) {
                m_sub_todo.insert(it.curr());
            }
            clause_use_list& cs = m_use_list.get(l);
            for (auto it = cs.mk_iterator(); !it.at_end(); it.next()) {
                clause & c = it.curr();
                remove_clause(c, l);
            }
            cs.reset();            
        }
    }

    void simplifier::elim_lit(clause & c, literal l) {
        TRACE("elim_lit", tout << "processing: " << c << "\n";);
        m_need_cleanup = true;
        m_num_elim_lits++;
        insert_elim_todo(l.var());
        c.elim(l);
        if (s.m_config.m_drat) s.m_drat.add(c, true); 
        // if (s.m_config.m_drat) s.m_drat.del(c0); // can delete previous version 
        clause_use_list & occurs = m_use_list.get(l);
        occurs.erase_not_removed(c);
        m_sub_counter -= occurs.size()/2;
        if (cleanup_clause(c, true /* clause is in the use lists */)) {
            // clause was satisfied
            TRACE("elim_lit", tout << "clause was satisfied\n";);
            remove_clause(c);
            return;
        }
        switch (c.size()) {
        case 0:
            TRACE("elim_lit", tout << "clause is empty\n";);
            s.set_conflict(justification());
            return;
        case 1:
            TRACE("elim_lit", tout << "clause became unit: " << c[0] << "\n";);
            propagate_unit(c[0]);
            // propagate_unit will delete c.
            // remove_clause(c);
            return;
        case 2:
            TRACE("elim_lit", tout << "clause became binary: " << c[0] << " " << c[1] << "\n";);
            s.mk_bin_clause(c[0], c[1], c.is_learned());
            m_sub_bin_todo.push_back(bin_clause(c[0], c[1], c.is_learned()));
            remove_clause(c);
            return;
        default:
            TRACE("elim_lit", tout << "result: " << c << "\n";);
            m_sub_todo.insert(c);
            return;
        }
    }

    bool simplifier::subsume_with_binaries() {
        unsigned init = s.m_rand(); // start in a random place, since subsumption can be aborted
        unsigned num_lits = s.m_watches.size();
        for (unsigned i = 0; i < num_lits; i++) {
            unsigned l_idx = (i + init) % num_lits;
            watch_list & wlist = get_wlist(to_literal(l_idx));
            literal l = ~to_literal(l_idx);
            // should not traverse wlist using iterators, since back_subsumption1 may add new binary clauses there
            for (unsigned j = 0; j < wlist.size(); j++) {
                watched w  = wlist[j];
                if (w.is_binary_non_learned_clause()) {
                    literal l2 = w.get_literal();
                    if (l.index() < l2.index()) {
                        m_dummy.set(l, l2, w.is_learned());
                        clause & c = *(m_dummy.get());
                        back_subsumption1(c);
                        if (w.is_learned() && !c.is_learned()) {
                            SASSERT(wlist[j] == w);
                            TRACE("set_not_learned_bug",
                                  tout << "marking as not learned: " << l2 << " " << wlist[j].is_learned() << "\n";);
                            wlist[j].set_not_learned();
                            mark_as_not_learned_core(get_wlist(~l2), l);
                        }
                        if (s.inconsistent())
                            return false;
                    }
                }
            }
            if (m_sub_counter < 0)
                break;
        }
        return true;
    }

    void simplifier::mark_as_not_learned_core(watch_list & wlist, literal l2) {
        for (watched & w : wlist) {
            if (w.is_binary_clause() && w.get_literal() == l2 && w.is_learned()) {
                w.set_not_learned();
                return;
            }
        }
    }

    void simplifier::mark_as_not_learned(literal l1, literal l2) {
        mark_as_not_learned_core(get_wlist(~l1), l2);
        mark_as_not_learned_core(get_wlist(~l2), l1);
    }

    struct bin_lt {
        bool operator()(watched const & w1, watched const & w2) const {
            if (!w1.is_binary_clause()) return false;
            if (!w2.is_binary_clause()) return true;
            unsigned l1_idx = w1.get_literal().index();
            unsigned l2_idx = w2.get_literal().index();
            if (l1_idx < l2_idx) return true;
            if (l1_idx == l2_idx && !w1.is_learned() && w2.is_learned()) return true;
            return false;
        }
    };

    /**
       \brief Eliminate duplicated binary clauses.
    */
    void simplifier::elim_dup_bins() {
#ifdef _TRACE
        unsigned l_idx = 0;
#endif
        unsigned elim = 0;
        for (watch_list & wlist : s.m_watches) {
            checkpoint();
            std::stable_sort(wlist.begin(), wlist.end(), bin_lt());
            literal last_lit   = null_literal;
            watch_list::iterator it    = wlist.begin();
            watch_list::iterator itprev = it;
            watch_list::iterator end   = wlist.end();
            for (; it != end; ++it) {
                if (!it->is_binary_clause()) {
                    *itprev = *it;
                    itprev++;
                    continue;
                }
                if (it->get_literal() == last_lit) {
                    TRACE("subsumption", tout << "eliminating: " << ~to_literal(l_idx)
                          << " " << it->get_literal() << "\n";);
                    elim++;
                }
                else {
                    last_lit = it->get_literal();
                    *itprev = *it;
                    itprev++;
                }
            }
            wlist.set_end(itprev);
            TRACE_CODE(l_idx++;);
        }
        m_num_subsumed += elim/2; // each binary clause is "eliminated" twice.
    }

    struct simplifier::subsumption_report {
        simplifier & m_simplifier;
        stopwatch    m_watch;
        unsigned     m_num_subsumed;
        unsigned     m_num_sub_res;
        subsumption_report(simplifier & s):
            m_simplifier(s),
            m_num_subsumed(s.m_num_subsumed),
            m_num_sub_res(s.m_num_sub_res) {
            m_watch.start();
        }

        ~subsumption_report() {
            m_watch.stop();
            IF_VERBOSE(SAT_VB_LVL,
                       verbose_stream() << " (sat-subsumer :subsumed "
                       << (m_simplifier.m_num_subsumed - m_num_subsumed)
                       << " :subsumption-resolution " << (m_simplifier.m_num_sub_res - m_num_sub_res)
                       << " :threshold " << m_simplifier.m_sub_counter
                       << mem_stat()
                       << " :time " << std::fixed << std::setprecision(2) << m_watch.get_seconds() << ")\n";);
        }
    };

    void simplifier::subsume() {
        subsumption_report rpt(*this);
        elim_dup_bins();
        subsume_with_binaries();
        TRACE("subsumption_bug", s.display(tout););
        while (true) {
            TRACE("subsumption", tout << "sub_todo size: " << m_sub_todo.size() << "\n";);

            m_sub_counter -= m_sub_bin_todo.size();
            while (!m_sub_bin_todo.empty()) {
                checkpoint();
                m_dummy.set(m_sub_bin_todo.back());
                m_sub_bin_todo.pop_back();
                clause & c = *(m_dummy.get());
                bool was_learned = c.is_learned();
                back_subsumption1(c);
                if (was_learned && !c.is_learned()) {
                    mark_as_not_learned(c[0], c[1]);
                }
            }

            checkpoint();

            TRACE("subsumption_bug", s.display(tout););

            if (m_sub_todo.empty()) {
                m_last_sub_trail_sz = s.m_trail.size();
                break;
            }

            if (m_sub_counter < 0)
                break;

            clause & c = m_sub_todo.erase();
            c.unmark_strengthened();
            m_sub_counter--;
            TRACE("subsumption", tout << "next: " << c << "\n";);
            if (s.m_trail.size() > m_last_sub_trail_sz) {
                if (cleanup_clause(c, true /* clause is in the use_lists */)) {
                    remove_clause(c);
                    continue;
                }
                unsigned sz = c.size();
                if (sz == 0) {
                    s.set_conflict(justification());
                    return;
                }
                if (sz == 1) {
                    propagate_unit(c[0]);
                    // propagate_unit will delete c.
                    // remove_clause(c);
                    continue;
                }
                if (sz == 2) {
                    TRACE("subsumption", tout << "clause became binary: " << c << "\n";);
                    s.mk_bin_clause(c[0], c[1], c.is_learned());
                    m_sub_bin_todo.push_back(bin_clause(c[0], c[1], c.is_learned()));
                    remove_clause(c);
                    continue;
                }
            }
            TRACE("subsumption", tout << "using: " << c << "\n";);
            back_subsumption1(c);
        }
    }

    struct simplifier::blocked_clause_elim {
        class literal_lt {
            use_list const &   m_use_list;
            vector<watch_list> const & m_watches;
        public:
            literal_lt(use_list const & l, vector<watch_list> const & ws):m_use_list(l), m_watches(ws) {}

            unsigned weight(unsigned l_idx) const {
                return 2*m_use_list.get(~to_literal(l_idx)).size() + m_watches[l_idx].size();
            }

            bool operator()(unsigned l_idx1, unsigned l_idx2) const {
                return weight(l_idx1) < weight(l_idx2);
            }
        };

        class queue {
            heap<literal_lt> m_queue;
        public:
            queue(use_list const & l, vector<watch_list> const & ws):m_queue(128, literal_lt(l, ws)) {}
            void insert(literal l) {
                unsigned idx = l.index();
                m_queue.reserve(idx + 1);
                SASSERT(!m_queue.contains(idx));
                m_queue.insert(idx);
            }
            void decreased(literal l) {
                unsigned idx = l.index();
                if (m_queue.contains(idx))
                    m_queue.decreased(idx);
                else 
                    m_queue.insert(idx);
            }
            literal next() { SASSERT(!empty()); return to_literal(m_queue.erase_min()); }
            bool empty() const { return m_queue.empty(); }
            void reset() { m_queue.reset(); }
        };

        simplifier &      s;
        int               m_counter;
        model_converter & mc;
        queue             m_queue;
        clause_vector     m_to_remove;

        literal_vector m_covered_clause;
        literal_vector m_intersection;
        literal_vector m_new_intersection;
        svector<bool>  m_in_intersection;
        sat::model_converter::elim_stackv m_elim_stack;
        unsigned       m_ala_qhead;

        blocked_clause_elim(simplifier & _s, unsigned limit, model_converter & _mc, use_list & l,
                            vector<watch_list> & wlist):
            s(_s),
            m_counter(limit),
            mc(_mc),
            m_queue(l, wlist) {
            m_in_intersection.resize(s.s.num_vars() * 2, false);
        }

        void insert(literal l) {
            m_queue.insert(l);
        }

        bool process_var(bool_var v) {
            return !s.s.is_assumption(v) &&  !s.was_eliminated(v) && !s.is_external(v);
        }

        void operator()() {
            integrity_checker si(s.s);
            si.check_watches();
            if (s.bce_enabled())
                block_clauses();
            si.check_watches();
            if (s.abce_enabled())
                cce<false>();
            si.check_watches();
            if (s.cce_enabled()) 
                cce<true>();
            si.check_watches();
            if (s.bca_enabled())
                bca();
            si.check_watches();
        }

        void block_clauses() {
            insert_queue();
            while (!m_queue.empty() && m_counter >= 0) {
                s.checkpoint();
                process(m_queue.next());
            }
        }

        void insert_queue() {
            unsigned num_vars = s.s.num_vars();
            for (bool_var v = 0; v < num_vars; v++) {
                if (process_var(v)) {
                    insert(literal(v, false));
                    insert(literal(v, true));
                }
            }
        }

        void process(literal l) {
            TRACE("blocked_clause", tout << "processing: " << l << "\n";);
            if (!process_var(l.var())) {
                return;
            }
            integrity_checker si(s.s);
            //si.check_watches();
            process_clauses(l);
            process_binary(l);
            //si.check_watches();
        }

        void process_binary(literal l) {
            model_converter::entry* new_entry = 0;
            watch_list & wlist = s.get_wlist(~l);
            m_counter -= wlist.size();
            watch_list::iterator it  = wlist.begin();
            watch_list::iterator it2 = it;
            watch_list::iterator end = wlist.end();

            for (; it != end; ++it) {
                if (!it->is_binary_non_learned_clause()) {
                    *it2 = *it; it2++;
                    continue;
                }
                literal l2 = it->get_literal();
                s.mark_visited(l2);
                if (all_tautology(l)) {
                    block_binary(it, l, new_entry);
                    s.m_num_blocked_clauses++;
                }
                else {
                    *it2 = *it; it2++;
                }
                s.unmark_visited(l2);
            }
            wlist.set_end(it2);
        }

        void process_clauses(literal l) {
            model_converter::entry* new_entry = 0;
            m_to_remove.reset();
            clause_use_list & occs = s.m_use_list.get(l);
            clause_use_list::iterator it = occs.mk_iterator();
            for (; !it.at_end(); it.next()) {
                clause & c = it.curr();
                if (c.is_blocked()) continue;
                m_counter -= c.size();
                SASSERT(c.contains(l));
                s.mark_all_but(c, l);
                if (all_tautology(l)) {
                    block_clause(c, l, new_entry);
                    s.m_num_blocked_clauses++;
                }
                s.unmark_all(c);
            }
            for (clause* c : m_to_remove) 
                s.block_clause(*c);
        }

        void reset_intersection() {
            for (literal l : m_intersection) m_in_intersection[l.index()] = false;
            m_intersection.reset();
        }

        void add_intersection(literal lit) {
            m_intersection.push_back(lit);
            m_in_intersection[lit.index()] = true;
        }

        
        
        //
        // Resolve intersection
        // Find literals that are in the intersection of all resolvents with l.
        //
        bool resolution_intersection(literal l, bool adding) {
            if (!process_var(l.var())) return false;
            bool first = true;
            reset_intersection();
            for (watched & w : s.get_wlist(l)) {
                // when adding a blocked clause, then all non-learned clauses have to be considered for the
                // resolution intersection.
                bool process_bin = adding ? w.is_binary_clause() : w.is_binary_non_learned_clause();
                if (process_bin) {
                    literal lit = w.get_literal();
                    if (s.is_marked(~lit) && lit != ~l) {
                        continue; // tautology
                    }
                    if (!first || s.is_marked(lit)) {
                        reset_intersection();
                        return false; // intersection is empty or does not add anything new.
                    }
                    first = false;
                    SASSERT(m_intersection.empty());
                    add_intersection(lit);
                }
            }
            clause_use_list & neg_occs = s.m_use_list.get(~l);
            for (auto it = neg_occs.mk_iterator(); !it.at_end(); it.next()) {
                bool tautology = false;
                clause & c = it.curr();
                if (c.is_blocked() && !adding) continue;
                for (literal lit : c) {
                    if (s.is_marked(~lit) && lit != ~l) {
                        tautology = true;
                        break;
                    }
                }
                if (!tautology) {
                    if (first) {
                        for (literal lit : c) 
                            if (lit != ~l && !s.is_marked(lit)) 
                                add_intersection(lit);
                        first = false;
                    }
                    else {
                        m_new_intersection.reset();
                        for (literal lit : c) 
                            if (m_in_intersection[lit.index()]) 
                                m_new_intersection.push_back(lit);
                        reset_intersection();
                        for (literal lit : m_new_intersection) 
                            add_intersection(lit);
                    }
                    if (m_intersection.empty()) 
                        return false;
                }
            }
            return first;
        }

        bool check_abce_tautology(literal l) {
            if (!process_var(l.var())) return false;
            for (watched & w : s.get_wlist(l)) {
                if (w.is_binary_non_learned_clause()) {
                    literal lit = w.get_literal();
                    if (!s.is_marked(~lit) || lit == ~l) return false;
                }
            }
            clause_use_list & neg_occs = s.m_use_list.get(~l);
            for (auto it = neg_occs.mk_iterator(); !it.at_end(); it.next()) {
                clause & c = it.curr();
                if (c.is_blocked()) continue;
                bool tautology = false;
                for (literal lit : c) {
                    if (s.is_marked(~lit) && lit != ~l) {
                        tautology = true;
                        break;
                    }
                }
                if (!tautology) return false;
            }
            return true;
        }

        /*
         * C \/ l     l \/ lit
         * -------------------
         *    C \/ l \/ ~lit
         */
        void add_ala() {
            for (; m_ala_qhead < m_covered_clause.size(); ++m_ala_qhead) {
                literal l = m_covered_clause[m_ala_qhead];
                for (watched & w : s.get_wlist(~l)) {
                    if (w.is_binary_non_learned_clause()) {
                        literal lit = w.get_literal();
                        if (!s.is_marked(lit) && !s.is_marked(~lit)) {
                            m_covered_clause.push_back(~lit);
                            s.mark_visited(~lit);
                        }
                    }
                }
            }
        }


        /*
         *  C \/ l    ~l \/ lit \/ D_i   for i = 1...N all the clauses that have ~l
         *  -------------------------
         *      C \/ l \/ lit
         *
         *
         */
        bool add_cla(literal& blocked) {
            for (unsigned i = 0; i < m_covered_clause.size(); ++i) {
                if (resolution_intersection(m_covered_clause[i], false)) {
                    blocked = m_covered_clause[i];
                    return true;
                }
                if (!m_intersection.empty()) {
                    m_elim_stack.push_back(std::make_pair(m_covered_clause.size(), m_covered_clause[i]));
                }
                for (literal l : m_intersection) {
                    if (!s.is_marked(l)) {
                        s.mark_visited(l);
                        m_covered_clause.push_back(l);
                    }
                }
            }
            return false;
        }

        bool above_threshold(unsigned sz0) const {
            return sz0 * 10 < m_covered_clause.size();
        }

        template<bool use_ri>
        bool cla(literal& blocked, model_converter::kind& k) {
            bool is_tautology = false;
            for (literal l : m_covered_clause) s.mark_visited(l);
            unsigned num_iterations = 0, sz;
            m_elim_stack.reset();
            m_ala_qhead = 0;
            k = model_converter::CCE;
            unsigned sz0 = m_covered_clause.size();

            /*
             * For blocked clause elimination with asymmetric literal addition (ABCE) 
             * it suffices to check if one of the original
             * literals in the clause is blocked modulo the additional literals added to the clause.
             * So we record sz0, the original set of literals in the clause, mark additional literals, 
             * and then check if any of the first sz0 literals are blocked.
             */
            if (s.abce_enabled() && !use_ri) {
                add_ala();               
                for (unsigned i = 0; i < sz0; ++i) {
                    if (check_abce_tautology(m_covered_clause[i])) {
                        blocked = m_covered_clause[i];
                        is_tautology = true;
                        break;
                    }
                }
                k = model_converter::BLOCK_LIT; // actually ABCE
                for (literal l : m_covered_clause) s.unmark_visited(l);
                m_covered_clause.shrink(sz0);
                return is_tautology;
            }

            /*
             * For CCE we add the resolution intersection while checking if the clause becomes a tautology.
             * For ACCE, in addition, we add literals.
             */
            do {
                do {
                    if (above_threshold(sz0)) break;
                    ++num_iterations;
                    sz = m_covered_clause.size();
                    is_tautology = add_cla(blocked);
                }
                while (m_covered_clause.size() > sz && !is_tautology);
                if (above_threshold(sz0)) break;
                if (s.acce_enabled() && !is_tautology) {
                    sz = m_covered_clause.size();
                    add_ala();
                    k = model_converter::ACCE;
                }
            }
            while (m_covered_clause.size() > sz && !is_tautology);
            // if (is_tautology) std::cout << num_iterations << " " << m_covered_clause.size() << " " << sz0 << " " << is_tautology << " " << m_elim_stack.size() << "\n";
            for (literal l : m_covered_clause) s.unmark_visited(l);
            return is_tautology && !above_threshold(sz0);
        }

        // perform covered clause elimination.
        // first extract the covered literal addition (CLA).
        // then check whether the CLA is blocked.
        template<bool use_ri>
        bool cce(clause& c, literal& blocked, model_converter::kind& k) {
            m_covered_clause.reset();
            for (literal l : c) m_covered_clause.push_back(l);
            return cla<use_ri>(blocked, k);
        }

        template<bool use_ri>
        bool cce(literal l1, literal l2, literal& blocked, model_converter::kind& k) {
            m_covered_clause.reset();
            m_covered_clause.push_back(l1);
            m_covered_clause.push_back(l2);
            return cla<use_ri>(blocked, k);            
        }
        
        template<bool use_ri>
        void cce() {
            insert_queue();
            cce_clauses<use_ri>();
            cce_binary<use_ri>();
        }

        template<bool use_ri>
        void cce_binary() {
            while (!m_queue.empty() && m_counter >= 0) {
                s.checkpoint();
                process_cce_binary<use_ri>(m_queue.next());
            }
        }

        template<bool use_ri>
        void process_cce_binary(literal l) {
            literal blocked = null_literal;
            watch_list & wlist = s.get_wlist(~l);
            m_counter -= wlist.size();
            watch_list::iterator it  = wlist.begin();
            watch_list::iterator it2 = it;
            watch_list::iterator end = wlist.end();
            model_converter::kind k;
            for (; it != end; ++it) {
                if (!it->is_binary_non_learned_clause()) {
                    *it2 = *it; 
                    it2++;
                    continue;
                }
                literal l2 = it->get_literal();
                if (cce<use_ri>(l, l2, blocked, k)) {
                    block_covered_binary(it, l, blocked, k);
                    s.m_num_covered_clauses++;
                }
                else {
                    *it2 = *it; 
                    it2++;
                }
            }
            wlist.set_end(it2);
        }


        template<bool use_ri>
        void cce_clauses() {
            m_to_remove.reset();
            literal blocked;
            model_converter::kind k;
            for (clause* cp : s.s.m_clauses) {
                clause& c = *cp;
                if (!c.was_removed() && !c.is_blocked() && cce<use_ri>(c, blocked, k)) {
                    block_covered_clause(c, blocked, k);
                    s.m_num_covered_clauses++;                    
                }
            }
            for (clause* c : m_to_remove) {
                s.block_clause(*c);
            }
            m_to_remove.reset();
        }


        void prepare_block_clause(clause& c, literal l, model_converter::entry*& new_entry, model_converter::kind k) {
            TRACE("blocked_clause", tout << "new blocked clause: " << c << "\n";);
            //VERIFY(!s.is_external(l));
            if (new_entry == 0)
                new_entry = &(mc.mk(k, l.var()));
            m_to_remove.push_back(&c);
            for (literal lit : c) {
                if (lit != l && process_var(lit.var())) {
                    m_queue.decreased(~lit);
                }
            }
        }

        void block_clause(clause& c, literal l, model_converter::entry *& new_entry) {
            SASSERT(!s.is_external(l.var()));
            prepare_block_clause(c, l, new_entry, model_converter::BLOCK_LIT);
            mc.insert(*new_entry, c);
        }

        void block_covered_clause(clause& c, literal l, model_converter::kind k) {
            SASSERT(!s.is_external(l.var()));
            model_converter::entry * new_entry = 0;
            prepare_block_clause(c, l, new_entry, k);
            mc.insert(*new_entry, m_covered_clause, m_elim_stack);
        }
        
        void prepare_block_binary(watch_list::iterator it, literal l1, literal blocked, model_converter::entry*& new_entry, model_converter::kind k) {
            SASSERT(!s.is_external(blocked));
<<<<<<< HEAD
            //VERIFY(!s.is_external(blocked));
=======
>>>>>>> caaad882
            if (new_entry == 0) 
                new_entry = &(mc.mk(k, blocked.var()));
            literal l2 = it->get_literal();
            TRACE("blocked_clause", tout << "new blocked clause: " << l2 << " " << l1 << "\n";);
            s.remove_bin_clause_half(l2, l1, it->is_learned());            
            m_queue.decreased(~l2);
        }
        
        void block_binary(watch_list::iterator it, literal l, model_converter::entry *& new_entry) {
            literal l2 = it->get_literal();
            prepare_block_binary(it, l, l, new_entry, model_converter::BLOCK_LIT);
            mc.insert(*new_entry, l, l2);
        }

        void block_covered_binary(watch_list::iterator it, literal l, literal blocked, model_converter::kind k) {
            model_converter::entry * new_entry = 0;
            prepare_block_binary(it, l, blocked, new_entry, k);
            mc.insert(*new_entry, m_covered_clause, m_elim_stack);
        }

        void bca() {
            m_queue.reset();
            insert_queue();
            while (!m_queue.empty() && m_counter >= 0) {
                s.checkpoint();
                bca(m_queue.next());
            }
        }

        /*
          \brief blocked binary clause addition for literal l
          Let RI be the resolution intersection with l, e.g, RI are the literals
          that are in all clauses of the form ~l \/ C.
          If RI is non-empty, then let l' be a literal in RI.
          Then the following binary clause is blocked: l \/ ~l'
         */
        void bca(literal l) {
            if (resolution_intersection(l, true)) {
                // this literal is pure. 
                return;
            }
            for (literal l2 : m_intersection) {
                l2.neg();
                watched* w = find_binary_watch(s.get_wlist(~l), l2);
                if (!w) {
                    IF_VERBOSE(100, verbose_stream() << "bca " << l << " " << l2 << "\n";);
                    s.get_wlist(~l).push_back(watched(l2, true));
                    VERIFY(!find_binary_watch(s.get_wlist(~l2), l));
                    s.get_wlist(~l2).push_back(watched(l, true));
                    ++s.m_num_bca;
                }
            }
        }

        bool all_tautology(literal l) {
            watch_list & wlist = s.get_wlist(l);
            m_counter -= wlist.size();
            for (auto const& w : wlist) {
                if (w.is_binary_non_learned_clause() && 
                    !s.is_marked(~w.get_literal()))
                    return false;
            }

            clause_use_list & neg_occs = s.m_use_list.get(~l);
            clause_use_list::iterator it = neg_occs.mk_iterator();
            for (; !it.at_end(); it.next()) {
                clause & c = it.curr();
                if (c.is_blocked()) continue;
                m_counter -= c.size();
                unsigned sz = c.size();
                unsigned i;
                for (i = 0; i < sz; i++) {
                    if (s.is_marked(~c[i]))
                        break;
                }
                if (i == sz)
                    return false;
            }

            if (s.s.m_ext) {
                ext_constraint_list const& ext_list = s.m_ext_use_list.get(~l);
                for (ext_constraint_idx idx : ext_list) {
                    if (!s.s.m_ext->is_blocked(l, idx)) {
                        return false;
                    }
                }
            }
            return true;
        }
    };

    struct simplifier::blocked_cls_report {
        simplifier & m_simplifier;
        stopwatch    m_watch;
        unsigned     m_num_blocked_clauses;
        unsigned     m_num_covered_clauses;
        unsigned     m_num_added_clauses;
        blocked_cls_report(simplifier & s):
            m_simplifier(s),
            m_num_blocked_clauses(s.m_num_blocked_clauses),
            m_num_covered_clauses(s.m_num_covered_clauses),
            m_num_added_clauses(s.m_num_bca) {
            m_watch.start();
        }

        ~blocked_cls_report() {
            m_watch.stop();
            IF_VERBOSE(SAT_VB_LVL,
                       verbose_stream() << " (sat-blocked-clauses :elim-blocked-clauses "
                       << (m_simplifier.m_num_blocked_clauses - m_num_blocked_clauses)
                       << " :elim-covered-clauses " 
                       << (m_simplifier.m_num_covered_clauses - m_num_covered_clauses)
                       << " :added-clauses "
                       << (m_simplifier.m_num_bca - m_num_added_clauses)
                       << mem_stat()
                       << " :time " << std::fixed << std::setprecision(2) << m_watch.get_seconds() << ")\n";);
        }
    };

    void simplifier::elim_blocked_clauses() {
        TRACE("blocked_clause_bug", tout << "trail: " << s.m_trail.size() << "\n"; s.display_watches(tout); s.display(tout););
        blocked_cls_report rpt(*this);
        blocked_clause_elim elim(*this, m_blocked_clause_limit, s.m_mc, m_use_list, s.m_watches);
        elim();
    }

    unsigned simplifier::get_num_unblocked_bin(literal l) const {
        unsigned r = 0;
        watch_list const & wlist = get_wlist(~l);
        for (auto & w : wlist) {
            if (w.is_binary_non_learned_clause())
                r++;
        }
        return r;
    }

    unsigned simplifier::get_to_elim_cost(bool_var v) const {
        literal pos_l(v, false);
        literal neg_l(v, true);
        unsigned num_pos = m_use_list.get(pos_l).size();
        unsigned num_neg = m_use_list.get(neg_l).size();
        unsigned num_bin_pos = get_num_unblocked_bin(pos_l);
        unsigned num_bin_neg = get_num_unblocked_bin(neg_l);
        unsigned cost = 2 * num_pos * num_neg + num_pos * num_bin_neg + num_neg * num_bin_pos;
        CTRACE("elim_vars_detail", cost == 0, tout << v << " num_pos: " << num_pos << " num_neg: " << num_neg << " num_bin_pos: " << num_bin_pos
               << " num_bin_neg: " << num_bin_neg << " cost: " << cost << "\n";);
        return cost;
    }

    typedef std::pair<bool_var, unsigned> bool_var_and_cost;

    struct bool_var_and_cost_lt {
        bool operator()(bool_var_and_cost const & p1, bool_var_and_cost const & p2) const { return p1.second < p2.second; }
    };

    void simplifier::order_vars_for_elim(bool_var_vector & r) {
        svector<bool_var_and_cost> tmp;
        for (bool_var v : m_elim_todo) {
            if (is_external(v))
                continue;
            if (was_eliminated(v))
                continue;
            if (value(v) != l_undef)
                continue;
            unsigned c = get_to_elim_cost(v);
            tmp.push_back(bool_var_and_cost(v, c));
        }
        m_elim_todo.reset();
        std::stable_sort(tmp.begin(), tmp.end(), bool_var_and_cost_lt());
        TRACE("elim_vars",
              for (auto& p : tmp) tout << "(" << p.first << ", " << p.second << ") ";
              tout << "\n";);
        for (auto& p : tmp) 
            r.push_back(p.first);
    }

    /**
       \brief Collect clauses and binary clauses containing l.
    */
    void simplifier::collect_clauses(literal l, clause_wrapper_vector & r) {
        clause_use_list const & cs = m_use_list.get(l);
        for (auto it = cs.mk_iterator(); !it.at_end(); it.next()) {
            if (!it.curr().is_blocked()) {
                r.push_back(clause_wrapper(it.curr()));
                SASSERT(r.back().size() == it.curr().size());
            }
        }

        watch_list & wlist = get_wlist(~l);
        for (auto & w : wlist) {
            if (w.is_binary_non_learned_clause()) {
                r.push_back(clause_wrapper(l, w.get_literal()));
                SASSERT(r.back().size() == 2);
            }
        }
    }

    /**
       \brief Resolve clauses c1 and c2.
       c1 must contain l.
       c2 must contain ~l.
       Store result in r.
       Return false if the result is a tautology
    */
    bool simplifier::resolve(clause_wrapper const & c1, clause_wrapper const & c2, literal l, literal_vector & r) {
        CTRACE("resolve_bug", !c1.contains(l), tout << c1 << "\n" << c2 << "\nl: " << l << "\n";);
        SASSERT(c1.contains(l));
        SASSERT(c2.contains(~l));
        bool res = true;
        m_elim_counter -= c1.size() + c2.size();
        unsigned sz1 = c1.size();
        for (unsigned i = 0; i < sz1; ++i) {
            literal l1 = c1[i];
            if (l == l1)
                continue;
            m_visited[l1.index()] = true;
            r.push_back(l1);
        }

        literal not_l = ~l;
        unsigned sz2 = c2.size();
        for (unsigned i = 0; i < sz2; ++i) {
            literal l2 = c2[i];
            if (not_l == l2)
                continue;
            if (m_visited[(~l2).index()]) {
                res = false;
                break;
            }
            if (!m_visited[l2.index()])
                r.push_back(l2);
        }

        for (unsigned i = 0; i < sz1; ++i) {
            literal l1 = c1[i];
            m_visited[l1.index()] = false;
        }
        return res;
    }

    void simplifier::save_clauses(model_converter::entry & mc_entry, clause_wrapper_vector const & cs) {
        model_converter & mc = s.m_mc;
        for (auto & e : cs) {
            mc.insert(mc_entry, e);
        }
    }

    void simplifier::add_non_learned_binary_clause(literal l1, literal l2) {
        watched* w;
        watch_list & wlist1 = get_wlist(~l1);
        watch_list & wlist2 = get_wlist(~l2);
        w = find_binary_watch(wlist1, l2);
        if (w) {
            if (w->is_learned())
                w->set_not_learned();
        }
        else {
            wlist1.push_back(watched(l2, false));
        }

        w = find_binary_watch(wlist2, l1);
        if (w) {
            if (w->is_learned())
                w->set_not_learned();
        }
        else {
            wlist2.push_back(watched(l1, false));
        }
    }

    /**
       \brief Eliminate the binary clauses watched by l, when l.var() is being eliminated
    */
    void simplifier::remove_bin_clauses(literal l) {
        watch_list & wlist = get_wlist(~l);
        for (auto & w : wlist) {
            if (w.is_binary_clause()) {
                literal l2 = w.get_literal();
                watch_list & wlist2 = get_wlist(~l2);
                watch_list::iterator it2  = wlist2.begin();
                watch_list::iterator itprev = it2;
                watch_list::iterator end2 = wlist2.end();
                for (; it2 != end2; ++it2) {
                    if (it2->is_binary_clause() && it2->get_literal() == l) {
                        TRACE("bin_clause_bug", tout << "removing: " << l << " " << it2->get_literal() << "\n";);
                        m_sub_bin_todo.erase(bin_clause(l2, l, it2->is_learned()));
                        continue;
                    }
                    *itprev = *it2;
                    itprev++;
                }
                wlist2.set_end(itprev);
                m_sub_bin_todo.erase(bin_clause(l, l2, w.is_learned()));
            }
        }
        TRACE("bin_clause_bug", tout << "collapsing watch_list of: " << l << "\n";);
        wlist.finalize();
    }

    /**
       \brief Eliminate the clauses where the variable being eliminated occur.
    */
    void simplifier::remove_clauses(clause_use_list const & cs, literal l) {
        for (auto it = cs.mk_iterator(); !it.at_end(); ) {
            clause & c = it.curr();
            it.next();
            SASSERT(c.contains(l));
            c.set_removed(true);
            m_use_list.erase(c, l);
            m_sub_todo.erase(c);
            TRACE("resolution_bug", tout << "del_clause (elim_var): " << c << "\n";);
            m_need_cleanup = true;
        }
    }

    bool simplifier::try_eliminate(bool_var v) {
        TRACE("resolution_bug", tout << "processing: " << v << "\n";);
        if (value(v) != l_undef)
            return false;

        literal pos_l(v, false);
        literal neg_l(v, true);
        unsigned num_bin_pos = get_num_unblocked_bin(pos_l);
        unsigned num_bin_neg = get_num_unblocked_bin(neg_l);
        clause_use_list & pos_occs = m_use_list.get(pos_l);
        clause_use_list & neg_occs = m_use_list.get(neg_l);
        unsigned num_pos = pos_occs.non_blocked_size() + num_bin_pos;
        unsigned num_neg = neg_occs.non_blocked_size() + num_bin_neg;

        TRACE("resolution", tout << v << " num_pos: " << num_pos << " neg_pos: " << num_neg << "\n";);

        if (num_pos >= m_res_occ_cutoff && num_neg >= m_res_occ_cutoff)
            return false;

        unsigned before_lits = num_bin_pos*2 + num_bin_neg*2;

        for (auto it = pos_occs.mk_iterator(); !it.at_end(); it.next()) {
            if (!it.curr().is_blocked())
                before_lits += it.curr().size();
        }

        for (auto it = neg_occs.mk_iterator(); !it.at_end(); it.next()) {
            if (!it.curr().is_blocked())
                before_lits += it.curr().size();
        }

        TRACE("resolution", tout << v << " num_pos: " << num_pos << " neg_pos: " << num_neg << " before_lits: " << before_lits << "\n";);

        if (num_pos >= m_res_occ_cutoff3 && num_neg >= m_res_occ_cutoff3 && before_lits > m_res_lit_cutoff3 && s.m_clauses.size() > m_res_cls_cutoff2)
            return false;
        if (num_pos >= m_res_occ_cutoff2 && num_neg >= m_res_occ_cutoff2 && before_lits > m_res_lit_cutoff2 &&
            s.m_clauses.size() > m_res_cls_cutoff1 && s.m_clauses.size() <= m_res_cls_cutoff2)
            return false;
        if (num_pos >= m_res_occ_cutoff1 && num_neg >= m_res_occ_cutoff1 && before_lits > m_res_lit_cutoff1 &&
            s.m_clauses.size() <= m_res_cls_cutoff1)
            return false;

        m_pos_cls.reset();
        m_neg_cls.reset();
        collect_clauses(pos_l, m_pos_cls);
        collect_clauses(neg_l, m_neg_cls);

        TRACE("resolution_detail", tout << "collecting number of after_clauses\n";);
        unsigned before_clauses = num_pos + num_neg;
        unsigned after_clauses  = 0;
        for (clause_wrapper& c1 : m_pos_cls) {
            for (clause_wrapper& c2 : m_neg_cls) {
                m_new_cls.reset();
                if (resolve(c1, c2, pos_l, m_new_cls)) {
                    TRACE("resolution_detail", tout << c1 << "\n" << c2 << "\n-->\n";
                          for (literal l : m_new_cls) tout << l << " "; tout << "\n";);
                    after_clauses++;
                    if (after_clauses > before_clauses) {
                        TRACE("resolution", tout << "too many after clauses: " << after_clauses << "\n";);
                        return false;
                    }
                }
            }
        }
        TRACE("resolution", tout << "found var to eliminate, before: " << before_clauses << " after: " << after_clauses << "\n";);
        m_elim_counter -= num_pos * num_neg + before_lits;

        m_elim_counter -= num_pos * num_neg + before_lits;

        // eliminate variable
        ++s.m_stats.m_elim_var_res;
        //VERIFY(!is_external(v));
        model_converter::entry & mc_entry = s.m_mc.mk(model_converter::ELIM_VAR, v);
        save_clauses(mc_entry, m_pos_cls);
        save_clauses(mc_entry, m_neg_cls);
        s.m_eliminated[v] = true;
        remove_bin_clauses(pos_l);
        remove_bin_clauses(neg_l);
        remove_clauses(pos_occs, pos_l);
        remove_clauses(neg_occs, neg_l);
        pos_occs.reset();
        neg_occs.reset();

        m_elim_counter -= num_pos * num_neg + before_lits;

        for (auto & c1 : m_pos_cls) {
            for (auto & c2 : m_neg_cls) {
                m_new_cls.reset();
                if (!resolve(c1, c2, pos_l, m_new_cls))
                    continue;
                TRACE("resolution_new_cls", tout << c1 << "\n" << c2 << "\n-->\n" << m_new_cls << "\n";);
                if (cleanup_clause(m_new_cls))
                    continue; // clause is already satisfied.
                switch (m_new_cls.size()) {
                case 0:
                    s.set_conflict(justification());
                    break;
                case 1:
                    propagate_unit(m_new_cls[0]);
                    break;
                case 2:
                    s.m_stats.m_mk_bin_clause++;
                    add_non_learned_binary_clause(m_new_cls[0], m_new_cls[1]);
                    back_subsumption1(m_new_cls[0], m_new_cls[1], false);
                    break;
                default:
                    if (m_new_cls.size() == 3)
                        s.m_stats.m_mk_ter_clause++;
                    else
                        s.m_stats.m_mk_clause++;
                    clause * new_c = s.m_cls_allocator.mk_clause(m_new_cls.size(), m_new_cls.c_ptr(), false);

                    if (s.m_config.m_drat) s.m_drat.add(*new_c, true);
                    s.m_clauses.push_back(new_c);
                    m_use_list.insert(*new_c);
                    if (m_sub_counter > 0)
                        back_subsumption1(*new_c);
                    else
                        back_subsumption0(*new_c);
                    break;
                }
                if (s.inconsistent())
                    return true;
            }
        }

        return true;
    }

    struct simplifier::elim_var_report {
        simplifier & m_simplifier;
        stopwatch    m_watch;
        unsigned     m_num_elim_vars;
        elim_var_report(simplifier & s):
            m_simplifier(s),
            m_num_elim_vars(s.m_num_elim_vars) {
            m_watch.start();
        }

        ~elim_var_report() {
            m_watch.stop();
            IF_VERBOSE(SAT_VB_LVL,
                       verbose_stream() << " (sat-resolution :elim-bool-vars "
                       << (m_simplifier.m_num_elim_vars - m_num_elim_vars)
                       << " :threshold " << m_simplifier.m_elim_counter
                       << mem_stat()
                       << " :time " << std::fixed << std::setprecision(2) << m_watch.get_seconds() << ")\n";);
        }
    };

    void simplifier::elim_vars() {
        if (!elim_vars_enabled()) return;
        elim_var_report rpt(*this);
        bool_var_vector vars;
        order_vars_for_elim(vars);
        sat::elim_vars elim_bdd(*this);
        for (bool_var v : vars) {
            checkpoint();
            if (m_elim_counter < 0) 
                break;
            if (is_external(v)) {
                // skip
            }
            else if (try_eliminate(v)) {
                m_num_elim_vars++;
            }
            else if (elim_vars_bdd_enabled() && elim_bdd(v)) { 
                m_num_elim_vars++;
            }
        }

        m_pos_cls.finalize();
        m_neg_cls.finalize();
        m_new_cls.finalize();
    }

    void simplifier::updt_params(params_ref const & _p) {
        sat_simplifier_params p(_p);
        m_cce                     = p.cce();
        m_acce                    = p.acce();
        m_bca                     = p.bca();
        m_abce                    = p.abce();
        m_bce_delay               = p.bce_delay();
        m_elim_blocked_clauses    = p.elim_blocked_clauses();
        m_elim_blocked_clauses_at = p.elim_blocked_clauses_at();
        m_retain_blocked_clauses  = p.retain_blocked_clauses();
        m_blocked_clause_limit    = p.blocked_clause_limit();
        m_res_limit               = p.resolution_limit();
        m_res_occ_cutoff          = p.resolution_occ_cutoff();
        m_res_occ_cutoff1         = p.resolution_occ_cutoff_range1();
        m_res_occ_cutoff2         = p.resolution_occ_cutoff_range2();
        m_res_occ_cutoff3         = p.resolution_occ_cutoff_range3();
        m_res_lit_cutoff1         = p.resolution_lit_cutoff_range1();
        m_res_lit_cutoff2         = p.resolution_lit_cutoff_range2();
        m_res_lit_cutoff3         = p.resolution_lit_cutoff_range3();
        m_res_cls_cutoff1         = p.resolution_cls_cutoff1();
        m_res_cls_cutoff2         = p.resolution_cls_cutoff2();
        m_subsumption             = p.subsumption();
        m_subsumption_limit       = p.subsumption_limit();
        m_elim_vars               = p.elim_vars();
        m_elim_vars_bdd           = p.elim_vars_bdd();
        m_elim_vars_bdd_delay     = p.elim_vars_bdd_delay();
        m_incremental_mode        = s.get_config().m_incremental && !p.override_incremental();
    }

    void simplifier::collect_param_descrs(param_descrs & r) {
        sat_simplifier_params::collect_param_descrs(r);
    }

    void simplifier::collect_statistics(statistics & st) const {
        st.update("subsumed", m_num_subsumed);
        st.update("subsumption resolution", m_num_sub_res);
        st.update("elim literals", m_num_elim_lits);
        st.update("elim blocked clauses", m_num_blocked_clauses);
        st.update("elim covered clauses", m_num_covered_clauses);
        st.update("blocked clauses added", m_num_bca);
    }

    void simplifier::reset_statistics() {
        m_num_blocked_clauses = 0;
        m_num_covered_clauses = 0;
        m_num_subsumed = 0;
        m_num_sub_res = 0;
        m_num_elim_lits = 0;
        m_num_elim_vars = 0;
        m_num_bca = 0;
    }
};<|MERGE_RESOLUTION|>--- conflicted
+++ resolved
@@ -1385,10 +1385,6 @@
         
         void prepare_block_binary(watch_list::iterator it, literal l1, literal blocked, model_converter::entry*& new_entry, model_converter::kind k) {
             SASSERT(!s.is_external(blocked));
-<<<<<<< HEAD
-            //VERIFY(!s.is_external(blocked));
-=======
->>>>>>> caaad882
             if (new_entry == 0) 
                 new_entry = &(mc.mk(k, blocked.var()));
             literal l2 = it->get_literal();
