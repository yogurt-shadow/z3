/*++
Copyright (c) 2014 Microsoft Corporation

Module Name:

    inc_sat_solver.cpp

Abstract:

    incremental solver based on SAT core.

Author:

    Nikolaj Bjorner (nbjorner) 2014-7-30

Notes:

--*/


#include "solver/solver.h"
#include "tactic/tactical.h"
#include "sat/sat_solver.h"
#include "solver/tactic2solver.h"
#include "tactic/aig/aig_tactic.h"
#include "tactic/core/propagate_values_tactic.h"
#include "tactic/bv/max_bv_sharing_tactic.h"
#include "tactic/arith/card2bv_tactic.h"
#include "tactic/bv/bit_blaster_tactic.h"
#include "tactic/core/simplify_tactic.h"
#include "sat/tactic/goal2sat.h"
#include "ast/ast_pp.h"
#include "model/model_smt2_pp.h"
#include "tactic/bv/bit_blaster_model_converter.h"
#include "ast/ast_translation.h"
#include "ast/ast_util.h"
#include "tactic/core/propagate_values_tactic.h"
#include "sat/sat_params.hpp"
#include "sat/sat_simplifier_params.hpp"

// incremental SAT solver.
class inc_sat_solver : public solver {
    ast_manager&    m;
    sat::solver     m_solver;
    goal2sat        m_goal2sat;
    params_ref      m_params;
    expr_ref_vector m_fmls;
    expr_ref_vector m_asmsf;
    unsigned_vector m_fmls_lim;
    unsigned_vector m_asms_lim;
    unsigned_vector m_fmls_head_lim;
    unsigned            m_fmls_head;
    expr_ref_vector     m_core;
    atom2bool_var       m_map;
    model_ref           m_model;
    scoped_ptr<bit_blaster_rewriter> m_bb_rewriter;
    tactic_ref          m_preprocess;
    unsigned            m_num_scopes;
    sat::literal_vector m_asms;
    goal_ref_buffer     m_subgoals;
    proof_converter_ref m_pc;
    model_converter_ref m_mc;
    model_converter_ref m_mc0;
    model_converter_ref m_sat_mc;
    mutable model_converter_ref m_cached_mc;
    svector<double>     m_weights;
    std::string         m_unknown;
    // access formulas after they have been pre-processed and handled by the sat solver.
    // this allows to access the internal state of the SAT solver and carry on partial results.
    bool                m_internalized_converted; // have internalized formulas been converted back
    expr_ref_vector     m_internalized_fmls;      // formulas in internalized format

    typedef obj_map<expr, sat::literal> dep2asm_t;

    bool is_internalized() const { return m_fmls_head == m_fmls.size(); }
public:
    inc_sat_solver(ast_manager& m, params_ref const& p, bool incremental_mode):
        m(m), 
        m_solver(p, m.limit()),
        m_fmls(m),
        m_asmsf(m),
        m_fmls_head(0),
        m_core(m),
        m_map(m),
        m_num_scopes(0),
        m_unknown("no reason given"),
        m_internalized_converted(false), 
        m_internalized_fmls(m) {
        updt_params(p);
        init_preprocess();
        m_solver.set_incremental(incremental_mode && !override_incremental());
    }

    bool override_incremental() const {
        sat_simplifier_params p(m_params);
<<<<<<< HEAD
        //std::cout << "override: " << p.override_incremental() << "\n";
=======
>>>>>>> 6b258578
        return p.override_incremental();
    }

    bool is_incremental() const {
        return m_solver.get_config().m_incremental;
    }

    virtual ~inc_sat_solver() {}

    virtual solver* translate(ast_manager& dst_m, params_ref const& p) {
        if (m_num_scopes > 0) {
            throw default_exception("Cannot translate sat solver at non-base level");
        }
        ast_translation tr(m, dst_m);
        m_solver.pop_to_base_level();
        inc_sat_solver* result = alloc(inc_sat_solver, dst_m, p, is_incremental());
        result->m_solver.copy(m_solver);
        result->m_fmls_head = m_fmls_head;
        for (expr* f : m_fmls) result->m_fmls.push_back(tr(f));
        for (expr* f : m_asmsf) result->m_asmsf.push_back(tr(f));
        for (auto & kv : m_map) result->m_map.insert(tr(kv.m_key), kv.m_value);
        for (unsigned l : m_fmls_lim) result->m_fmls_lim.push_back(l);
        for (unsigned a : m_asms_lim) result->m_asms_lim.push_back(a);
        for (unsigned h : m_fmls_head_lim) result->m_fmls_head_lim.push_back(h);
        for (expr* f : m_internalized_fmls) result->m_internalized_fmls.push_back(tr(f));
        if (m_mc) result->m_mc = m_mc->translate(tr);
        if (m_mc0) result->m_mc0 = m_mc0->translate(tr);
        //if (m_sat_mc) result->m_sat_mc = m_sat_mc->translate(tr);         MN: commenting this line removes bloat
        // copy m_bb_rewriter?
        result->m_internalized_converted = m_internalized_converted;
        return result;
    }

    virtual void set_progress_callback(progress_callback * callback) {}

    void display_weighted(std::ostream& out, unsigned sz, expr * const * assumptions, unsigned const* weights) {
        if (weights != 0) {
            for (unsigned i = 0; i < sz; ++i) m_weights.push_back(weights[i]);
        }
        init_preprocess();
        m_solver.pop_to_base_level();
        dep2asm_t dep2asm;
        expr_ref_vector asms(m);
        for (unsigned i = 0; i < sz; ++i) {
            expr_ref a(m.mk_fresh_const("s", m.mk_bool_sort()), m);
            expr_ref fml(m.mk_implies(a, assumptions[i]), m);
            assert_expr(fml);
            asms.push_back(a);
        }
        VERIFY(l_true == internalize_formulas());
        VERIFY(l_true == internalize_assumptions(sz, asms.c_ptr(), dep2asm));
        svector<unsigned> nweights;
        for (unsigned i = 0; i < m_asms.size(); ++i) {
            nweights.push_back((unsigned) m_weights[i]);
        }
        m_weights.reset();
        m_solver.display_wcnf(out, m_asms.size(), m_asms.c_ptr(), nweights.c_ptr());
    }

    bool is_literal(expr* e) const {
        return
            is_uninterp_const(e) ||
            (m.is_not(e, e) && is_uninterp_const(e));
    }

    virtual lbool check_sat(unsigned sz, expr * const * assumptions) {
        m_solver.pop_to_base_level();
        m_core.reset();
        if (m_solver.inconsistent()) return l_false;
        expr_ref_vector _assumptions(m);
        obj_map<expr, expr*> asm2fml;
        for (unsigned i = 0; i < sz; ++i) {
            if (!is_literal(assumptions[i])) {
                expr_ref a(m.mk_fresh_const("s", m.mk_bool_sort()), m);
                expr_ref fml(m.mk_eq(a, assumptions[i]), m);
                assert_expr(fml);
                _assumptions.push_back(a);
                asm2fml.insert(a, assumptions[i]);
            }
            else {
                _assumptions.push_back(assumptions[i]);
                asm2fml.insert(assumptions[i], assumptions[i]);
            }
        }

        TRACE("sat", tout << _assumptions << "\n";);
        dep2asm_t dep2asm;
        m_model = 0;
        lbool r = internalize_formulas();
        if (r != l_true) return r;
        r = internalize_assumptions(sz, _assumptions.c_ptr(), dep2asm);
        if (r != l_true) return r;

        init_reason_unknown();
        try {
            r = m_solver.check(m_asms.size(), m_asms.c_ptr());
        }
        catch (z3_exception& ex) {
            IF_VERBOSE(10, verbose_stream() << "exception: " << ex.msg() << "\n";);
            r = l_undef;            
        }
        switch (r) {
        case l_true:
            if (sz > 0) {
                check_assumptions(dep2asm);
            }
            break;
        case l_false:
            // TBD: expr_dependency core is not accounted for.
            if (!m_asms.empty()) {
                extract_core(dep2asm, asm2fml);
            }
            break;
        default:
            set_reason_unknown(m_solver.get_reason_unknown());
            break;
        }
        return r;
    }
    virtual void push() {
        internalize_formulas();
        m_solver.user_push();
        ++m_num_scopes;
        m_fmls_lim.push_back(m_fmls.size());
        m_asms_lim.push_back(m_asmsf.size());
        m_fmls_head_lim.push_back(m_fmls_head);
        if (m_bb_rewriter) m_bb_rewriter->push();
        m_map.push();
    }
    virtual void pop(unsigned n) {
        if (n > m_num_scopes) {   // allow inc_sat_solver to
            n = m_num_scopes;     // take over for another solver.
        }
        if (m_bb_rewriter) m_bb_rewriter->pop(n);
        m_map.pop(n);
        SASSERT(n <= m_num_scopes);
        m_solver.user_pop(n);
        m_num_scopes -= n;
        while (n > 0) {
            m_fmls_head = m_fmls_head_lim.back();
            m_fmls.resize(m_fmls_lim.back());
            m_fmls_lim.pop_back();
            m_fmls_head_lim.pop_back();
            m_asmsf.resize(m_asms_lim.back());
            m_asms_lim.pop_back();
            --n;
        }
    }
    virtual unsigned get_scope_level() const {
        return m_num_scopes;
    }
    virtual void assert_expr_core(expr * t, expr * a) {
        if (a) {
            m_asmsf.push_back(a);
            assert_expr_core(m.mk_implies(a, t));
        }
        else {
            assert_expr_core(t);
        }
    }

    virtual ast_manager& get_manager() const { return m; }
    virtual void assert_expr_core(expr * t) {
        TRACE("goal2sat", tout << mk_pp(t, m) << "\n";);
        m_fmls.push_back(t);
    }
    virtual void set_produce_models(bool f) {}
    virtual void collect_param_descrs(param_descrs & r) {
        solver::collect_param_descrs(r);
        goal2sat::collect_param_descrs(r);
        sat::solver::collect_param_descrs(r);
    }
    virtual void updt_params(params_ref const & p) {
        m_params.append(p);
        sat_params p1(p);
        m_params.set_bool("keep_cardinality_constraints", p1.cardinality_solver());
        m_params.set_bool("keep_pb_constraints", m_solver.get_config().m_pb_solver == sat::PB_SOLVER);
        m_params.set_bool("pb_num_system", m_solver.get_config().m_pb_solver == sat::PB_SORTING);
        m_params.set_bool("pb_totalizer", m_solver.get_config().m_pb_solver == sat::PB_TOTALIZER);
        m_params.set_bool("xor_solver", p1.xor_solver());
        m_solver.updt_params(m_params);
        m_solver.set_incremental(is_incremental() && !override_incremental());

    }
    virtual void collect_statistics(statistics & st) const {
        if (m_preprocess) m_preprocess->collect_statistics(st);
        m_solver.collect_statistics(st);
    }
    virtual void get_unsat_core(ptr_vector<expr> & r) {
        r.reset();
        r.append(m_core.size(), m_core.c_ptr());
    }
    virtual void get_model_core(model_ref & mdl) {
        if (!m_model.get()) {
            extract_model();
        }
        mdl = m_model;
    }
    virtual proof * get_proof() {
        UNREACHABLE();
        return 0;
    }

    virtual expr_ref_vector cube(expr_ref_vector& vs, unsigned backtrack_level) {
        if (!is_internalized()) {
            m_model = 0;
            lbool r = internalize_formulas();
            if (r != l_true) return expr_ref_vector(m);
        }
        convert_internalized();
        obj_hashtable<expr> _vs;
        for (expr* v : vs) _vs.insert(v);
        sat::bool_var_vector vars;
        for (auto& kv : m_map) {
            if (_vs.empty() || _vs.contains(kv.m_key))
                vars.push_back(kv.m_value);
        }
        sat::literal_vector lits;
        lbool result = m_solver.cube(vars, lits, backtrack_level);
        if (result == l_false || lits.empty()) {
            expr_ref_vector result(m);
            result.push_back(m.mk_false());
            return result;
        }
        if (result == l_true) {
            return expr_ref_vector(m);
        }        
        expr_ref_vector fmls(m);
        expr_ref_vector lit2expr(m);
        lit2expr.resize(m_solver.num_vars() * 2);
        m_map.mk_inv(lit2expr);
        for (sat::literal l : lits) {
            fmls.push_back(lit2expr[l.index()].get());
        }
        vs.reset();
        for (sat::bool_var v : vars) {
            expr* x = lit2expr[sat::literal(v, false).index()].get();
            if (x) {
                vs.push_back(x);
            }
        }
        return fmls;
    }

    virtual lbool get_consequences_core(expr_ref_vector const& assumptions, expr_ref_vector const& vars, expr_ref_vector& conseq) {
        init_preprocess();
        TRACE("sat", tout << assumptions << "\n" << vars << "\n";);
        sat::literal_vector asms;
        sat::bool_var_vector bvars;
        vector<sat::literal_vector> lconseq;
        dep2asm_t dep2asm;
        obj_map<expr, expr*> asm2fml;
        m_solver.pop_to_base_level();
        lbool r = internalize_formulas();
        if (r != l_true) return r;
        r = internalize_vars(vars, bvars);
        if (r != l_true) return r;
        r = internalize_assumptions(assumptions.size(), assumptions.c_ptr(), dep2asm);
        if (r != l_true) return r;
        r = m_solver.get_consequences(m_asms, bvars, lconseq);
        if (r == l_false) {
            if (!m_asms.empty()) {
                extract_core(dep2asm, asm2fml);
            }
            return r;
        }

        // build map from bound variables to
        // the consequences that cover them.
        u_map<unsigned> bool_var2conseq;
        for (unsigned i = 0; i < lconseq.size(); ++i) {
            TRACE("sat", tout << lconseq[i] << "\n";);
            bool_var2conseq.insert(lconseq[i][0].var(), i);
        }

        // extract original fixed variables
        u_map<expr*> asm2dep;
        extract_asm2dep(dep2asm, asm2dep);
        for (auto v : vars) {
            expr_ref cons(m);
            if (extract_fixed_variable(dep2asm, asm2dep, v, bool_var2conseq, lconseq, cons)) {
                conseq.push_back(cons);
            }
        }
        return r;
    }

    virtual lbool find_mutexes(expr_ref_vector const& vars, vector<expr_ref_vector>& mutexes) {
        sat::literal_vector ls;
        u_map<expr*> lit2var;
        for (unsigned i = 0; i < vars.size(); ++i) {
            expr* e = vars[i];
            bool neg = m.is_not(e, e);
            sat::bool_var v = m_map.to_bool_var(e);
            if (v != sat::null_bool_var) {
                sat::literal lit(v, neg);
                ls.push_back(lit);
                lit2var.insert(lit.index(), vars[i]);
            }
        }
        vector<sat::literal_vector> ls_mutexes;
        m_solver.find_mutexes(ls, ls_mutexes);
        for (sat::literal_vector const& ls_mutex : ls_mutexes) {
            expr_ref_vector mutex(m);
            for (sat::literal l : ls_mutex) {
                mutex.push_back(lit2var.find(l.index()));
            }
            mutexes.push_back(mutex);
        }
        return l_true;
    }

    void init_reason_unknown() {
        m_unknown = "no reason given";
    }
    virtual std::string reason_unknown() const {
        return m_unknown;
    }
    virtual void set_reason_unknown(char const* msg) {
        m_unknown = msg;
    }
    virtual void get_labels(svector<symbol> & r) {
    }
    virtual unsigned get_num_assertions() const {
        const_cast<inc_sat_solver*>(this)->convert_internalized();
        if (is_internalized() && m_internalized_converted) {            
            return m_internalized_fmls.size();
        }
        else {
            return m_fmls.size();
        }
    }
    virtual expr * get_assertion(unsigned idx) const {
        if (is_internalized() && m_internalized_converted) {
            return m_internalized_fmls[idx];
        }
        return m_fmls[idx];
    }
    virtual unsigned get_num_assumptions() const {
        return m_asmsf.size();
    }
    virtual expr * get_assumption(unsigned idx) const {
        return m_asmsf[idx];
    }

    virtual model_converter_ref get_model_converter() const {
        const_cast<inc_sat_solver*>(this)->convert_internalized();
        if (m_cached_mc)
            return m_cached_mc;
        if (is_internalized() && m_internalized_converted) {            
            m_cached_mc = concat(m_mc0.get(), mk_bit_blaster_model_converter(m, m_bb_rewriter->const2bits()));
            m_cached_mc = concat(solver::get_model_converter().get(), m_cached_mc.get());
            m_cached_mc = concat(m_cached_mc.get(), m_sat_mc.get());
            return m_cached_mc;
        }
        else {
            return solver::get_model_converter();
        }
    }

    void convert_internalized() {
        if (!is_internalized() && m_fmls_head > 0) {
            internalize_formulas();
        }
        if (!is_internalized() || m_internalized_converted) return;
        sat2goal s2g;
        m_cached_mc = nullptr;
        goal g(m, false, true, false);
        s2g(m_solver, m_map, m_params, g, m_sat_mc);
        m_internalized_fmls.reset();
        g.get_formulas(m_internalized_fmls);
        m_internalized_converted = true;
    }

    void init_preprocess() {
        if (m_preprocess) {
            m_preprocess->reset();
        }
        if (!m_bb_rewriter) {
            m_bb_rewriter = alloc(bit_blaster_rewriter, m, m_params);
        }
        params_ref simp2_p = m_params;
        simp2_p.set_bool("som", true);
        simp2_p.set_bool("pull_cheap_ite", true);
        simp2_p.set_bool("push_ite_bv", false);
        simp2_p.set_bool("local_ctx", true);
        simp2_p.set_uint("local_ctx_limit", 10000000);
        simp2_p.set_bool("flat", true); // required by som
        simp2_p.set_bool("hoist_mul", false); // required by som
        simp2_p.set_bool("elim_and", true);
        simp2_p.set_bool("blast_distinct", true);
        m_preprocess =
            and_then(mk_card2bv_tactic(m, m_params),
                     using_params(mk_simplify_tactic(m), simp2_p),
                     mk_max_bv_sharing_tactic(m),
                     mk_bit_blaster_tactic(m, m_bb_rewriter.get()),
                     //mk_aig_tactic(),
                     //mk_propagate_values_tactic(m, simp2_p),
                     using_params(mk_simplify_tactic(m), simp2_p));
        while (m_bb_rewriter->get_num_scopes() < m_num_scopes) {
            m_bb_rewriter->push();
        }
        m_preprocess->reset();
    }

private:


    lbool internalize_goal(goal_ref& g, dep2asm_t& dep2asm, bool is_lemma) {
        m_mc.reset();
        m_pc.reset();
        m_subgoals.reset();
        init_preprocess();
        SASSERT(g->models_enabled());
        if (g->proofs_enabled()) {
            throw default_exception("generation of proof objects is not supported in this mode");
        }
        SASSERT(!g->proofs_enabled());
        TRACE("sat", g->display(tout););
        try {
            (*m_preprocess)(g, m_subgoals);
        }
        catch (tactic_exception & ex) {
            IF_VERBOSE(0, verbose_stream() << "exception in tactic " << ex.msg() << "\n";);
            TRACE("sat", tout << "exception: " << ex.msg() << "\n";);
            m_preprocess = 0;
            m_bb_rewriter = 0;
            return l_undef;
        }
        if (m_subgoals.size() != 1) {
            IF_VERBOSE(0, verbose_stream() << "size of subgoals is not 1, it is: " << m_subgoals.size() << "\n";);
            return l_undef;
        }
        g = m_subgoals[0];
        expr_ref_vector atoms(m);
        m_pc = g->pc();
        m_mc = g->mc();
        TRACE("sat", g->display_with_dependencies(tout););
        m_goal2sat(*g, m_params, m_solver, m_map, dep2asm, is_incremental(), is_lemma);
        m_goal2sat.get_interpreted_atoms(atoms);
        if (!atoms.empty()) {
            std::stringstream strm;
            strm << "interpreted atoms sent to SAT solver " << atoms;
            TRACE("sat", tout << strm.str() << "\n";);
            IF_VERBOSE(1, verbose_stream() << strm.str() << "\n";);
            set_reason_unknown(strm.str().c_str());
            return l_undef;
        }
        return l_true;
    }

    lbool internalize_assumptions(unsigned sz, expr* const* asms, dep2asm_t& dep2asm) {
        if (sz == 0 && get_num_assumptions() == 0) {
            m_asms.shrink(0);
            return l_true;
        }
        goal_ref g = alloc(goal, m, true, true); // models and cores are enabled.
        for (unsigned i = 0; i < sz; ++i) {
            g->assert_expr(asms[i], m.mk_leaf(asms[i]));
        }
        for (unsigned i = 0; i < get_num_assumptions(); ++i) {
            g->assert_expr(get_assumption(i), m.mk_leaf(get_assumption(i)));
        }
        lbool res = internalize_goal(g, dep2asm, false);
        if (res == l_true) {
            extract_assumptions(sz, asms, dep2asm);
        }
        return res;
    }

    lbool internalize_vars(expr_ref_vector const& vars, sat::bool_var_vector& bvars) {
        for (unsigned i = 0; i < vars.size(); ++i) {
            internalize_var(vars[i], bvars);
        }
        return l_true;
    }

    bool internalize_var(expr* v, sat::bool_var_vector& bvars) {
        obj_map<func_decl, expr*> const& const2bits = m_bb_rewriter->const2bits();
        expr* bv;
        bv_util bvutil(m);
        bool internalized = false;
        if (is_uninterp_const(v) && m.is_bool(v)) {
            sat::bool_var b = m_map.to_bool_var(v);

            if (b != sat::null_bool_var) {
                bvars.push_back(b);
                internalized = true;
            }
        }
        else if (is_uninterp_const(v) && const2bits.find(to_app(v)->get_decl(), bv)) {
            SASSERT(bvutil.is_bv(bv));
            app* abv = to_app(bv);
            internalized = true;
            unsigned sz = abv->get_num_args();
            for (unsigned j = 0; j < sz; ++j) {
                SASSERT(is_uninterp_const(abv->get_arg(j)));
                sat::bool_var b = m_map.to_bool_var(abv->get_arg(j));
                if (b == sat::null_bool_var) {
                    internalized = false;
                }
                else {
                    bvars.push_back(b);
                }
            }
            CTRACE("sat", internalized, tout << "var: "; for (unsigned j = 0; j < sz; ++j) tout << bvars[bvars.size()-sz+j] << " "; tout << "\n";);
        }
        else if (is_uninterp_const(v) && bvutil.is_bv(v)) {
            // variable does not occur in assertions, so is unconstrained.
        }
        CTRACE("sat", !internalized, tout << "unhandled variable " << mk_pp(v, m) << "\n";);
        return internalized;
    }

    bool extract_fixed_variable(dep2asm_t& dep2asm, u_map<expr*>& asm2dep, expr* v, u_map<unsigned> const& bool_var2conseq, vector<sat::literal_vector> const& lconseq, expr_ref& conseq) {

        sat::bool_var_vector bvars;
        if (!internalize_var(v, bvars)) {
            return false;
        }
        sat::literal_vector value;
        sat::literal_set premises;
        for (sat::bool_var bv : bvars) {
            unsigned index;
            if (bool_var2conseq.find(bv, index)) {
                value.push_back(lconseq[index][0]);
                for (unsigned j = 1; j < lconseq[index].size(); ++j) {
                    premises.insert(lconseq[index][j]);
                }
            }
            else {
                TRACE("sat", tout << "variable is not bound " << mk_pp(v, m) << "\n";);
                return false;
            }
        }
        expr_ref val(m);
        expr_ref_vector conj(m);
        internalize_value(value, v, val);
        while (!premises.empty()) {
            expr* e = 0;
            VERIFY(asm2dep.find(premises.pop().index(), e));
            conj.push_back(e);
        }
        conseq = m.mk_implies(mk_and(conj), val);
        return true;
    }

    vector<rational> m_exps;
    void internalize_value(sat::literal_vector const& value, expr* v, expr_ref& val) {
        bv_util bvutil(m);
        if (is_uninterp_const(v) && m.is_bool(v)) {
            SASSERT(value.size() == 1);
            val = value[0].sign() ? m.mk_not(v) : v;
        }
        else if (is_uninterp_const(v) && bvutil.is_bv_sort(m.get_sort(v))) {
            SASSERT(value.size() == bvutil.get_bv_size(v));
            if (m_exps.empty()) {
                m_exps.push_back(rational::one());
            }
            while (m_exps.size() < value.size()) {
                m_exps.push_back(rational(2)*m_exps.back());
            }
            rational r(0);
            for (unsigned i = 0; i < value.size(); ++i) {
                if (!value[i].sign()) {
                    r += m_exps[i];
                }
            }
            val = m.mk_eq(v, bvutil.mk_numeral(r, value.size()));
        }
        else {
            UNREACHABLE();
        }
    }

    lbool internalize_formulas() {
        if (m_fmls_head == m_fmls.size()) {
            return l_true;
        }
        dep2asm_t dep2asm;
        goal_ref g = alloc(goal, m, true, false); // models, maybe cores are enabled
        for (unsigned i = m_fmls_head ; i < m_fmls.size(); ++i) {
            g->assert_expr(m_fmls[i].get());
        }
        lbool res = internalize_goal(g, dep2asm, false);
        if (res != l_undef) {
            m_fmls_head = m_fmls.size();
        }
        m_internalized_converted = false;
        return res;
    }

    void extract_assumptions(unsigned sz, expr* const* asms, dep2asm_t& dep2asm) {
        m_asms.reset();
        unsigned j = 0;
        sat::literal lit;
        for (unsigned i = 0; i < sz; ++i) {
            if (dep2asm.find(asms[i], lit)) {
                SASSERT(lit.var() <= m_solver.num_vars());
                m_asms.push_back(lit);
                if (i != j && !m_weights.empty()) {
                    m_weights[j] = m_weights[i];
                }
                ++j;
            }
        }
        for (unsigned i = 0; i < get_num_assumptions(); ++i) {
            if (dep2asm.find(get_assumption(i), lit)) {
                SASSERT(lit.var() <= m_solver.num_vars());
                m_asms.push_back(lit);
            }
        }

        SASSERT(dep2asm.size() == m_asms.size());
    }

    void extract_asm2dep(dep2asm_t const& dep2asm, u_map<expr*>& asm2dep) {
        for (auto const& kv : dep2asm) {
            asm2dep.insert(kv.m_value.index(), kv.m_key);
        }
    }

    void extract_core(dep2asm_t& dep2asm, obj_map<expr, expr*> const& asm2fml) {
        u_map<expr*> asm2dep;
        extract_asm2dep(dep2asm, asm2dep);
        sat::literal_vector const& core = m_solver.get_core();
        TRACE("sat",
              for (auto kv : dep2asm) {
                  tout << mk_pp(kv.m_key, m) << " |-> " << sat::literal(kv.m_value) << "\n";
              }
              tout << "asm2fml: ";
              for (auto kv : asm2fml) {
                  tout << mk_pp(kv.m_key, m) << " |-> " << mk_pp(kv.m_value, m) << "\n";
              }
              tout << "core: "; for (auto c : core) tout << c << " ";  tout << "\n";
              );

        m_core.reset();
        for (sat::literal c : core) {
            expr* e = 0;
            VERIFY(asm2dep.find(c.index(), e));
            if (asm2fml.contains(e)) {
                e = asm2fml.find(e);
            }
            m_core.push_back(e);            
        }
    }

    void check_assumptions(dep2asm_t& dep2asm) {
        sat::model const & ll_m = m_solver.get_model();
        for (auto const& kv : dep2asm) {
            sat::literal lit = kv.m_value;
            if (sat::value_at(lit, ll_m) != l_true) {
                IF_VERBOSE(0, verbose_stream() << mk_pp(kv.m_key, m) << " does not evaluate to true\n";
                           verbose_stream() << m_asms << "\n";
                           m_solver.display_assignment(verbose_stream());
                           m_solver.display(verbose_stream()););
                throw default_exception("bad state");
            }
        }
    }

    void extract_model() {
        TRACE("sat", tout << "retrieve model " << (m_solver.model_is_current()?"present":"absent") << "\n";);
        if (!m_solver.model_is_current()) {
            m_model = 0;
            return;
        }
        sat::model const & ll_m = m_solver.get_model();
        model_ref md = alloc(model, m);
        for (auto const& kv : m_map) {
            expr * n   = kv.m_key;
            if (is_app(n) && to_app(n)->get_num_args() > 0) {
                continue;
            }
            sat::bool_var v = kv.m_value;
            switch (sat::value_at(v, ll_m)) {
            case l_true:
                md->register_decl(to_app(n)->get_decl(), m.mk_true());
                break;
            case l_false:
                md->register_decl(to_app(n)->get_decl(), m.mk_false());
                break;
            default:
                break;
            }
        }
        m_model = md;

        if (m_bb_rewriter.get() && !m_bb_rewriter->const2bits().empty()) {
            m_mc0 = concat(m_mc0.get(), mk_bit_blaster_model_converter(m, m_bb_rewriter->const2bits()));
        }
        if (m_mc0) {
            (*m_mc0)(m_model);
        }
        SASSERT(m_model);

        DEBUG_CODE(
            for (unsigned i = 0; i < m_fmls.size(); ++i) {
                expr_ref tmp(m);
                if (m_model->eval(m_fmls[i].get(), tmp, true)) {
                    CTRACE("sat", !m.is_true(tmp),
                           tout << "Evaluation failed: " << mk_pp(m_fmls[i].get(), m)
                           << " to " << tmp << "\n";
                           model_smt2_pp(tout, m, *(m_model.get()), 0););
                    SASSERT(m.is_true(tmp));
                }
            });
    }
};


solver* mk_inc_sat_solver(ast_manager& m, params_ref const& p, bool incremental_mode) {
    return alloc(inc_sat_solver, m, p, incremental_mode);
}


void inc_sat_display(std::ostream& out, solver& _s, unsigned sz, expr*const* soft, rational const* _weights) {
    inc_sat_solver& s = dynamic_cast<inc_sat_solver&>(_s);
    vector<unsigned> weights;
    for (unsigned i = 0; _weights && i < sz; ++i) {
        if (!_weights[i].is_unsigned()) {
            throw default_exception("Cannot display weights that are not integers");
        }
        weights.push_back(_weights[i].get_unsigned());
    }
    s.display_weighted(out, sz, soft, weights.c_ptr());
}
<|MERGE_RESOLUTION|>--- conflicted
+++ resolved
@@ -93,10 +93,6 @@
 
     bool override_incremental() const {
         sat_simplifier_params p(m_params);
-<<<<<<< HEAD
-        //std::cout << "override: " << p.override_incremental() << "\n";
-=======
->>>>>>> 6b258578
         return p.override_incremental();
     }
 
